// Copyright Amazon.com Inc. or its affiliates. All Rights Reserved.
// SPDX-License-Identifier: Apache-2.0
#include "auto_free.h"
#include "bn.h"
#include "buffer.h"
#include "env.h"
#include "generated-headers.h"
#include "keyutils.h"
#include "util.h"
#include <openssl/asn1t.h>
#include <openssl/ec.h>
#include <openssl/err.h>
#include <openssl/evp.h>

using namespace AmazonCorrettoCryptoProvider;

/*
 * Class:     com_amazon_corretto_crypto_provider_EvpKey
 * Method:    releaseKey
 */
JNIEXPORT void JNICALL Java_com_amazon_corretto_crypto_provider_EvpKey_releaseKey(JNIEnv*, jclass, jlong keyHandle)
{
    EVP_PKEY_free(reinterpret_cast<EVP_PKEY*>(keyHandle));
}

/*
 * Class:     com_amazon_corretto_crypto_provider_EvpKey
 * Method:    encodePublicKey
 */
JNIEXPORT jbyteArray JNICALL Java_com_amazon_corretto_crypto_provider_EvpKey_encodePublicKey(
    JNIEnv* pEnv, jclass, jlong keyHandle)
{
    jbyteArray result = NULL;

    try {
        raii_env env(pEnv);

        EVP_PKEY* key = reinterpret_cast<EVP_PKEY*>(keyHandle);
        OPENSSL_buffer_auto der;

        // This next line allocates memory
        int derLen = i2d_PUBKEY(key, &der);
        CHECK_OPENSSL(derLen > 0);
        if (!(result = env->NewByteArray(derLen))) {
            throw_java_ex(EX_OOM, "Unable to allocate DER array");
        }
        // This may throw, if it does we'll just keep the exception state as we return.
        env->SetByteArrayRegion(result, 0, derLen, der);
    } catch (java_ex& ex) {
        ex.throw_to_java(pEnv);
    }

    return result;
}

/*
 * Class:     com_amazon_corretto_crypto_provider_EvpKey
 * Method:    encodePrivateKey
 */
JNIEXPORT jbyteArray JNICALL Java_com_amazon_corretto_crypto_provider_EvpKey_encodePrivateKey(
    JNIEnv* pEnv, jclass, jlong keyHandle)
{
    jbyteArray result = NULL;

    try {
        raii_env env(pEnv);

        EVP_PKEY* key = reinterpret_cast<EVP_PKEY*>(keyHandle);
        OPENSSL_buffer_auto der;

        PKCS8_PRIV_KEY_INFO_auto pkcs8 = PKCS8_PRIV_KEY_INFO_auto::from(EVP_PKEY2PKCS8(key));
        CHECK_OPENSSL(pkcs8.isInitialized());

        // This next line allocates memory
        int derLen = i2d_PKCS8_PRIV_KEY_INFO(pkcs8, &der);

        CHECK_OPENSSL(derLen > 0);
        if (!(result = env->NewByteArray(derLen))) {
            throw_java_ex(EX_OOM, "Unable to allocate DER array");
        }
        // This may throw, if it does we'll just keep the exception state as we return.
        env->SetByteArrayRegion(result, 0, derLen, der);
    } catch (java_ex& ex) {
        ex.throw_to_java(pEnv);
    }

    return result;
}

/*
 * Class:     com_amazon_corretto_crypto_provider_EvpKeyFactory
 * Method:    pkcs82Evp
 * Signature: ([BI)J
 */
JNIEXPORT jlong JNICALL Java_com_amazon_corretto_crypto_provider_EvpKeyFactory_pkcs82Evp(
<<<<<<< HEAD
    JNIEnv* pEnv, jclass, jbyteArray pkcs8der, jint nativeValue, jboolean shouldCheckPrivate)
=======
    JNIEnv* pEnv, jclass, jbyteArray pkcs8der, jint evpType, jboolean shouldCheckPrivate)
>>>>>>> 41145986
{
    try {
        raii_env env(pEnv);
        EVP_PKEY_auto result;

        java_buffer pkcs8Buff = java_buffer::from_array(env, pkcs8der);
        size_t derLen = pkcs8Buff.len();

        {
            jni_borrow borrow = jni_borrow(env, pkcs8Buff, "pkcs8Buff");
<<<<<<< HEAD
            result.set(der2EvpPrivateKey(borrow, derLen, shouldCheckPrivate, EX_INVALID_KEY_SPEC));
            if (EVP_PKEY_base_id(result) != nativeValue) {
=======
            result.set(der2EvpPrivateKey(borrow, derLen, evpType, shouldCheckPrivate, EX_INVALID_KEY_SPEC));
            if (EVP_PKEY_base_id(result) != evpType) {
>>>>>>> 41145986
                throw_java_ex(EX_INVALID_KEY_SPEC, "Incorrect key type");
            }
        }
        return reinterpret_cast<jlong>(result.take());
    } catch (java_ex& ex) {
        ex.throw_to_java(pEnv);
        return 0;
    }
}

/*
 * Class:     com_amazon_corretto_crypto_provider_EvpKeyFactory
 * Method:    x5092Evp
 * Signature: ([BI)J
 */
JNIEXPORT jlong JNICALL Java_com_amazon_corretto_crypto_provider_EvpKeyFactory_x5092Evp(
<<<<<<< HEAD
    JNIEnv* pEnv, jclass, jbyteArray x509der, jint nativeValue)
=======
    JNIEnv* pEnv, jclass, jbyteArray x509der, jint evpType)
>>>>>>> 41145986
{
    try {
        raii_env env(pEnv);
        EVP_PKEY_auto result;

        java_buffer x509Buff = java_buffer::from_array(env, x509der);
        size_t derLen = x509Buff.len();

        {
            jni_borrow borrow = jni_borrow(env, x509Buff, "x509Buff");
            result.set(der2EvpPublicKey(borrow, derLen, EX_INVALID_KEY_SPEC));
<<<<<<< HEAD
            if (EVP_PKEY_base_id(result) != nativeValue) {
=======
            if (EVP_PKEY_base_id(result) != evpType) {
>>>>>>> 41145986
                throw_java_ex(EX_INVALID_KEY_SPEC, "Incorrect key type");
            }
        }
        return reinterpret_cast<jlong>(result.take());
    } catch (java_ex& ex) {
        ex.throw_to_java(pEnv);
        return 0;
    }
}

/*
 * Class:     com_amazon_corretto_crypto_provider_EvpKeyFactory
 * Method:    ec2Evp
 * Signature: ([B[B[B[B)J
 */
JNIEXPORT jlong JNICALL Java_com_amazon_corretto_crypto_provider_EvpKeyFactory_ec2Evp(JNIEnv* pEnv,
    jclass,
    jbyteArray sArr,
    jbyteArray wxArr,
    jbyteArray wyArr,
    jbyteArray paramsArr,
    jboolean shouldCheckPrivate)
{
    try {
        raii_env env(pEnv);
        EVP_PKEY_auto key;
        EC_KEY_auto ec;
        BN_CTX_auto bn_ctx;
        EC_POINT_auto point;

        {
            // Parse the parameters
            java_buffer paramsBuff = java_buffer::from_array(env, paramsArr);
            size_t paramsLength = paramsBuff.len();
            jni_borrow borrow(env, paramsBuff, "params");

            const unsigned char* derPtr = borrow.data();
            const unsigned char* derMutablePtr = derPtr;

            ec.set(d2i_ECParameters(NULL, &derMutablePtr, paramsLength));
            if (!ec.isInitialized()) {
                throw_openssl(EX_INVALID_KEY_SPEC, "Invalid parameters");
            }
            if (derPtr + paramsLength != derMutablePtr) {
                throw_openssl(EX_INVALID_KEY_SPEC, "Extra key information");
            }

            key.set(EVP_PKEY_new());
            if (!EVP_PKEY_set1_EC_KEY(key, ec)) {
                throw_openssl(EX_INVALID_KEY_SPEC, "Could not convert to EVP_PKEY");
            }
        }

        // Set the key pieces
        {
            if (sArr) {
                BigNumObj s = BigNumObj::fromJavaArray(env, sArr);
                if (EC_KEY_set_private_key(ec, s) != 1) {
                    throw_openssl(EX_RUNTIME_CRYPTO, "Unable to set private key");
                }

                if (!wxArr || !wyArr) {
                    // We have to calculate this ourselves.
                    // Otherwise, it will be taken care of later
                    const EC_GROUP* group = EC_KEY_get0_group(ec);
                    CHECK_OPENSSL(group);
                    CHECK_OPENSSL(point.set(EC_POINT_new(group)));
                    CHECK_OPENSSL(bn_ctx.set(BN_CTX_new()));

                    CHECK_OPENSSL(EC_POINT_mul(group, point, s, NULL, NULL, bn_ctx) == 1);

                    CHECK_OPENSSL(EC_KEY_set_public_key(ec, point) == 1);

                    unsigned int oldFlags = EC_KEY_get_enc_flags(ec);
                    EC_KEY_set_enc_flags(ec, oldFlags | EC_PKEY_NO_PUBKEY);
                }
                if (shouldCheckPrivate && !checkKey(key)) {
                    throw_openssl(EX_INVALID_KEY_SPEC, "Key fails check");
                }
            }

            if (wxArr && wyArr) {
                BigNumObj wx = BigNumObj::fromJavaArray(env, wxArr);
                BigNumObj wy = BigNumObj::fromJavaArray(env, wyArr);

                if (EC_KEY_set_public_key_affine_coordinates(ec, wx, wy) != 1) {
                    throw_openssl("Unable to set affine coordinates");
                }
            }
        }

        return reinterpret_cast<jlong>(key.take());
    } catch (java_ex& ex) {
        ex.throw_to_java(pEnv);
        return 0;
    }
}

/*
 * Class:     com_amazon_corretto_crypto_provider_EvpKey
 * Method:    getDerEncodedParams
 */
JNIEXPORT jbyteArray JNICALL Java_com_amazon_corretto_crypto_provider_EvpKey_getDerEncodedParams(
    JNIEnv* pEnv, jclass, jlong keyHandle)
{
    jbyteArray result = NULL;
    try {
        raii_env env(pEnv);

        EVP_PKEY* key = reinterpret_cast<EVP_PKEY*>(keyHandle);
        OPENSSL_buffer_auto der;

        int keyNid = EVP_PKEY_base_id(key);
        CHECK_OPENSSL(keyNid);

        int derLen = 0;

        switch (keyNid) {
        case EVP_PKEY_EC:
            derLen = i2d_ECParameters(EVP_PKEY_get0_EC_KEY(key), &der);
            break;
        default:
            throw_java_ex(EX_RUNTIME_CRYPTO, "Unsupported key type for parameters");
        }

        CHECK_OPENSSL(derLen > 0);
        if (!(result = env->NewByteArray(derLen))) {
            throw_java_ex(EX_OOM, "Unable to allocate DER array");
        }
        // This may throw, if it does we'll just keep the exception state as we return.
        env->SetByteArrayRegion(result, 0, derLen, der);
    } catch (java_ex& ex) {
        ex.throw_to_java(pEnv);
    }
    return result;
}

/*
 * Class:     com_amazon_corretto_crypto_provider_EvpEcPublicKey
 * Method:    getPublicPointCoords
 */
JNIEXPORT void JNICALL Java_com_amazon_corretto_crypto_provider_EvpEcPublicKey_getPublicPointCoords(
    JNIEnv* pEnv, jclass, jlong keyHandle, jbyteArray xArr, jbyteArray yArr)
{
    const EC_KEY* ecKey = NULL;
    const EC_GROUP* group = NULL;
    const EC_POINT* pubKey = NULL;
    BigNumObj xBN = bn_zero();
    BigNumObj yBN = bn_zero();

    try {
        raii_env env(pEnv);

        EVP_PKEY* key = reinterpret_cast<EVP_PKEY*>(keyHandle);

        CHECK_OPENSSL(ecKey = EVP_PKEY_get0_EC_KEY(key));
        CHECK_OPENSSL(pubKey = EC_KEY_get0_public_key(ecKey));
        CHECK_OPENSSL(group = EC_KEY_get0_group(ecKey));

        CHECK_OPENSSL(EC_POINT_get_affine_coordinates(group, pubKey, xBN, yBN, NULL) == 1);

        bn2jarr(env, xArr, xBN);
        bn2jarr(env, yArr, yBN);
    } catch (java_ex& ex) {
        ex.throw_to_java(pEnv);
    }
}

/*
 * Class:     com_amazon_corretto_crypto_provider_EvpEcPrivateKey
 * Method:    getPrivateValue
 */
JNIEXPORT jbyteArray JNICALL Java_com_amazon_corretto_crypto_provider_EvpEcPrivateKey_getPrivateValue(
    JNIEnv* pEnv, jclass, jlong keyHandle)
{
    const EC_KEY* ecKey = NULL;
    const BIGNUM* sBN = NULL;

    try {
        raii_env env(pEnv);

        EVP_PKEY* key = reinterpret_cast<EVP_PKEY*>(keyHandle);

        CHECK_OPENSSL(ecKey = EVP_PKEY_get0_EC_KEY(key));
        CHECK_OPENSSL(sBN = EC_KEY_get0_private_key(ecKey));

        return bn2jarr(env, sBN);
    } catch (java_ex& ex) {
        ex.throw_to_java(pEnv);
        return NULL;
    }
}

/*
 * Class:     com_amazon_corretto_crypto_provider_EvpEdPrivateKey
 * Method:    getPrivateKey
 */
JNIEXPORT jbyteArray JNICALL Java_com_amazon_corretto_crypto_provider_EvpEdPrivateKey_getPrivateKey(
    JNIEnv* pEnv, jclass, jlong keyHandle)
{
    jbyteArray result = NULL;

    try {
        raii_env env(pEnv);

        EVP_PKEY* key = reinterpret_cast<EVP_PKEY*>(keyHandle);

        size_t bufSize;

        CHECK_OPENSSL(EVP_PKEY_get_raw_private_key(key, NULL, &bufSize) == 1);
        SimpleBuffer privateKeyBuffer(bufSize);
        CHECK_OPENSSL(EVP_PKEY_get_raw_private_key(key, privateKeyBuffer.get_buffer(), &bufSize) == 1);

        result = env->NewByteArray(bufSize);
        if (!result) {
            throw_java_ex(EX_OOM, "Unable to allocate private key array");
        }
        env->SetByteArrayRegion(result, 0, bufSize, (jbyte*)privateKeyBuffer.get_buffer());
    } catch (java_ex& ex) {
        ex.throw_to_java(pEnv);
    }
    return result;
}

JNIEXPORT jbyteArray JNICALL Java_com_amazon_corretto_crypto_provider_EvpRsaKey_getModulus(
    JNIEnv* pEnv, jclass, jlong keyHandle)
{
    const RSA* rsaKey;
    const BIGNUM* n;
    try {
        raii_env env(pEnv);

        EVP_PKEY* key = reinterpret_cast<EVP_PKEY*>(keyHandle);
        CHECK_OPENSSL(rsaKey = EVP_PKEY_get0_RSA(key));
        CHECK_OPENSSL(n = RSA_get0_n(rsaKey));

        return bn2jarr(env, n);
    } catch (java_ex& ex) {
        ex.throw_to_java(pEnv);
        return NULL;
    }
}

JNIEXPORT jbyteArray JNICALL Java_com_amazon_corretto_crypto_provider_EvpRsaKey_getPublicExponent(
    JNIEnv* pEnv, jclass, jlong keyHandle)
{
    const RSA* rsaKey;
    const BIGNUM* e;
    try {
        raii_env env(pEnv);

        EVP_PKEY* key = reinterpret_cast<EVP_PKEY*>(keyHandle);
        CHECK_OPENSSL(rsaKey = EVP_PKEY_get0_RSA(key));
        CHECK_OPENSSL(e = RSA_get0_e(rsaKey));

        return bn2jarr(env, e);
    } catch (java_ex& ex) {
        ex.throw_to_java(pEnv);
        return NULL;
    }
}

JNIEXPORT jbyteArray JNICALL Java_com_amazon_corretto_crypto_provider_EvpRsaPrivateKey_getPrivateExponent(
    JNIEnv* pEnv, jclass, jlong keyHandle)
{
    const RSA* rsaKey;
    const BIGNUM* d;
    try {
        raii_env env(pEnv);

        EVP_PKEY* key = reinterpret_cast<EVP_PKEY*>(keyHandle);
        CHECK_OPENSSL(rsaKey = EVP_PKEY_get0_RSA(key));
        CHECK_OPENSSL(d = RSA_get0_d(rsaKey));

        return bn2jarr(env, d);
    } catch (java_ex& ex) {
        ex.throw_to_java(pEnv);
        return NULL;
    }
}

JNIEXPORT jboolean JNICALL Java_com_amazon_corretto_crypto_provider_EvpRsaPrivateCrtKey_hasCrtParams(
    JNIEnv* pEnv, jclass, jlong keyHandle)
{
    const RSA* r;
    try {
        raii_env env(pEnv);

        EVP_PKEY* key = reinterpret_cast<EVP_PKEY*>(keyHandle);
        CHECK_OPENSSL(r = EVP_PKEY_get0_RSA(key));

        const BIGNUM* dmp1;
        const BIGNUM* dmq1;
        const BIGNUM* iqmp;

        RSA_get0_crt_params(r, &dmp1, &dmq1, &iqmp);
        if (!dmp1 || !dmq1 || !iqmp) {
            return false;
        }
        if (BN_is_zero(dmp1) || BN_is_zero(dmq1) || BN_is_zero(iqmp)) {
            return false;
        }
        return true;
    } catch (java_ex& ex) {
        ex.throw_to_java(pEnv);
        return false;
    }
}

// protected static native void getCrtParams(long ptr, byte[] crtCoefArr, byte[] expPArr, byte[] expQArr, byte[]
// primePArr, byte[] primeQArr, byte[] publicExponentArr, byte[] privateExponentArr);
JNIEXPORT void JNICALL Java_com_amazon_corretto_crypto_provider_EvpRsaPrivateCrtKey_getCrtParams(JNIEnv* pEnv,
    jclass,
    jlong keyHandle,
    jbyteArray coefOut,
    jbyteArray dmPOut,
    jbyteArray dmQOut,
    jbyteArray primePOut,
    jbyteArray primeQOut,
    jbyteArray pubExpOut,
    jbyteArray privExpOut)
{
    const RSA* r;
    try {
        raii_env env(pEnv);

        EVP_PKEY* key = reinterpret_cast<EVP_PKEY*>(keyHandle);
        CHECK_OPENSSL(r = EVP_PKEY_get0_RSA(key));

        const BIGNUM* n;
        const BIGNUM* e;
        const BIGNUM* d;
        const BIGNUM* p;
        const BIGNUM* q;
        const BIGNUM* dmp1;
        const BIGNUM* dmq1;
        const BIGNUM* iqmp;

        RSA_get0_key(r, &n, &e, &d);
        RSA_get0_factors(r, &p, &q);
        RSA_get0_crt_params(r, &dmp1, &dmq1, &iqmp);

        bn2jarr(env, pubExpOut, e);
        bn2jarr(env, privExpOut, d);
        bn2jarr(env, primePOut, p);
        bn2jarr(env, primeQOut, q);
        bn2jarr(env, dmPOut, dmp1);
        bn2jarr(env, dmQOut, dmq1);
        bn2jarr(env, coefOut, iqmp);
    } catch (java_ex& ex) {
        ex.throw_to_java(pEnv);
    }
}

/*
 * Class:     com_amazon_corretto_crypto_provider_EvpKeyFactory
 * Method:    rsa2Evp
 * Signature: ([B[B[B[B[B[B[B[B)J
 * modulus, publicExponentArr, privateExponentArr, crtCoefArr, expPArr, expQArr, primePArr, primeQArr
 */
JNIEXPORT jlong JNICALL Java_com_amazon_corretto_crypto_provider_EvpKeyFactory_rsa2Evp(JNIEnv* pEnv,
    jclass,
    jbyteArray modulusArray,
    jbyteArray publicExponentArr,
    jbyteArray privateExponentArr,
    jbyteArray crtCoefArr,
    jbyteArray expPArr,
    jbyteArray expQArr,
    jbyteArray primePArr,
    jbyteArray primeQArr,
    jboolean shouldCheckPrivate)
{
    try {
        raii_env env(pEnv);
        EVP_PKEY_auto key;
        RSA_auto rsa;

        if (unlikely(!rsa.set(RSA_new()))) {
            throw_openssl(EX_OOM, "Unable to create RSA object");
        }

        BigNumObj modulus = BigNumObj::fromJavaArray(env, modulusArray);
        // Java allows for weird degenerate keys with the public exponent being NULL.
        // We simulate this with zero.
        BigNumObj pubExp = bn_zero();
        if (publicExponentArr) {
            jarr2bn(env, publicExponentArr, pubExp);
        }

        if (privateExponentArr) {
            BigNumObj privExp = BigNumObj::fromJavaArray(env, privateExponentArr);

            if (BN_is_zero(pubExp)) {
<<<<<<< HEAD
                // RSA blinding can't be performed without |e|; 0 indicates |e|'s absence.
                rsa->flags |= RSA_FLAG_NO_BLINDING;
                res = RSA_set0_key(rsa, modulus, NULL, privExp);
            } else {
                res = RSA_set0_key(rsa, modulus, pubExp, privExp);
            }

            if (res != 1) {
                throw_openssl(EX_RUNTIME_CRYPTO, "Unable to set RSA values");
=======
                // RSA blinding can't be performed without |e|.
                rsa.set(new_private_RSA_key_with_no_e(modulus, privExp));
                // new_private_RSA_key_with_no_e does not take the ownership of its arguments
            } else {
                if (RSA_set0_key(rsa, modulus, pubExp, privExp) != 1) {
                    throw_openssl(EX_RUNTIME_CRYPTO, "Unable to set RSA values");
                }
                // RSA_set0_key takes ownership
                modulus.releaseOwnership();
                pubExp.releaseOwnership();
                privExp.releaseOwnership();
>>>>>>> 41145986
            }
        } else {
            if (RSA_set0_key(rsa, modulus, pubExp, NULL) != 1) {
                throw_openssl(EX_RUNTIME_CRYPTO, "Unable to set RSA values");
            }
            // RSA_set0_key takes ownership
            modulus.releaseOwnership();
            pubExp.releaseOwnership();
        }

        if (primePArr && primeQArr) {
            BigNumObj p = BigNumObj::fromJavaArray(env, primePArr);
            BigNumObj q = BigNumObj::fromJavaArray(env, primeQArr);

            if (RSA_set0_factors(rsa, p, q) != 1) {
                throw_openssl(EX_RUNTIME_CRYPTO, "Unable to set RSA factors");
            }

            // RSA_set0_factors takes ownership
            p.releaseOwnership();
            q.releaseOwnership();
        }

        if (crtCoefArr && expPArr && expQArr) {
            BigNumObj iqmp = BigNumObj::fromJavaArray(env, crtCoefArr);
            BigNumObj dmp1 = BigNumObj::fromJavaArray(env, expPArr);
            BigNumObj dmq1 = BigNumObj::fromJavaArray(env, expQArr);

            if (RSA_set0_crt_params(rsa, dmp1, dmq1, iqmp) != 1) {
                throw_openssl(EX_RUNTIME_CRYPTO, "Unable to set RSA CRT values");
            }

            // RSA_set0_crt_params takes ownership
            iqmp.releaseOwnership();
            dmp1.releaseOwnership();
            dmq1.releaseOwnership();
        }

        key.set(EVP_PKEY_new());
        if (!key.isInitialized()) {
            throw_openssl(EX_OOM, "Unable to create EVP key");
        }

        if (unlikely(EVP_PKEY_set1_RSA(key, rsa) != 1)) {
            throw_openssl(EX_OOM, "Unable to assign RSA key");
        }
        // We can only check consistency if the CRT parameters are present
        if (shouldCheckPrivate && !!crtCoefArr && !checkKey(key)) {
            throw_openssl(EX_INVALID_KEY_SPEC, "Key fails check");
        }
        return reinterpret_cast<jlong>(key.take());
    } catch (java_ex& ex) {
        ex.throw_to_java(pEnv);
        return 0;
    }
}

/*
 * Class:     com_amazon_corretto_crypto_provider_EvpRsaPrivateKey
 * Method:    encodeRsaPrivateKey
 * Signature: (J)[B
 */
JNIEXPORT jbyteArray JNICALL Java_com_amazon_corretto_crypto_provider_EvpRsaPrivateKey_encodeRsaPrivateKey(
    JNIEnv* pEnv, jclass, jlong keyHandle)
{
    jbyteArray result = NULL;

    try {
        raii_env env(pEnv);

        EVP_PKEY* key = reinterpret_cast<EVP_PKEY*>(keyHandle);
        OPENSSL_buffer_auto der;
        PKCS8_PRIV_KEY_INFO_auto pkcs8;

        const RSA* rsaKey = NULL;
        const BIGNUM* e = NULL;
        const BIGNUM* d = NULL;
        const BIGNUM* n = NULL;
        CHECK_OPENSSL(rsaKey = EVP_PKEY_get0_RSA(key));
        RSA_get0_key(rsaKey, &n, &e, &d);
        if (BN_null_or_zero(e)) {

            EVP_PKEY_auto stack_key;
            RSA_auto zeroed_rsa;

            // Key is lacking the public exponent so we must encode manually
            // Fortunately, this must be the most boring type of key (no params)
            BIGNUM* zeroedE = BN_dup(e);
            if (nullptr == zeroedE) {
                CHECK_OPENSSL(zeroedE = BN_new());
            }

            CHECK_OPENSSL(zeroed_rsa.set(RSA_new()));
            if (!RSA_set0_key(zeroed_rsa, BN_dup(n), zeroedE, BN_dup(d))) {
                throw_openssl(EX_RUNTIME_CRYPTO, "Unable to set RSA components");
            }
            if (!RSA_set0_factors(zeroed_rsa, BN_new(), BN_new())) {
                throw_openssl(EX_RUNTIME_CRYPTO, "Unable to set RSA factors");
            }
            if (!RSA_set0_crt_params(zeroed_rsa, BN_new(), BN_new(), BN_new())) {
                throw_openssl(EX_RUNTIME_CRYPTO, "Unable to set RSA CRT components");
            }
            stack_key.set(EVP_PKEY_new());
            CHECK_OPENSSL(stack_key.isInitialized());
            EVP_PKEY_set1_RSA(stack_key, zeroed_rsa);

            CHECK_OPENSSL(pkcs8.set(EVP_PKEY2PKCS8(stack_key)));

        } else {
            // This is a normal key and we don't need to do anything special
            CHECK_OPENSSL(pkcs8.set(EVP_PKEY2PKCS8(key)));
        }

        // This next line allocates memory
        int derLen = i2d_PKCS8_PRIV_KEY_INFO(pkcs8, &der);
        CHECK_OPENSSL(derLen > 0);
        if (!(result = env->NewByteArray(derLen))) {
            throw_java_ex(EX_OOM, "Unable to allocate DER array");
        }
        // This may throw, if it does we'll just keep the exception state as we return.
        env->SetByteArrayRegion(result, 0, derLen, der);
    } catch (java_ex& ex) {
        ex.throw_to_java(pEnv);
    }

    return result;
}<|MERGE_RESOLUTION|>--- conflicted
+++ resolved
@@ -93,11 +93,7 @@
  * Signature: ([BI)J
  */
 JNIEXPORT jlong JNICALL Java_com_amazon_corretto_crypto_provider_EvpKeyFactory_pkcs82Evp(
-<<<<<<< HEAD
-    JNIEnv* pEnv, jclass, jbyteArray pkcs8der, jint nativeValue, jboolean shouldCheckPrivate)
-=======
     JNIEnv* pEnv, jclass, jbyteArray pkcs8der, jint evpType, jboolean shouldCheckPrivate)
->>>>>>> 41145986
 {
     try {
         raii_env env(pEnv);
@@ -108,13 +104,8 @@
 
         {
             jni_borrow borrow = jni_borrow(env, pkcs8Buff, "pkcs8Buff");
-<<<<<<< HEAD
-            result.set(der2EvpPrivateKey(borrow, derLen, shouldCheckPrivate, EX_INVALID_KEY_SPEC));
-            if (EVP_PKEY_base_id(result) != nativeValue) {
-=======
             result.set(der2EvpPrivateKey(borrow, derLen, evpType, shouldCheckPrivate, EX_INVALID_KEY_SPEC));
             if (EVP_PKEY_base_id(result) != evpType) {
->>>>>>> 41145986
                 throw_java_ex(EX_INVALID_KEY_SPEC, "Incorrect key type");
             }
         }
@@ -131,11 +122,7 @@
  * Signature: ([BI)J
  */
 JNIEXPORT jlong JNICALL Java_com_amazon_corretto_crypto_provider_EvpKeyFactory_x5092Evp(
-<<<<<<< HEAD
-    JNIEnv* pEnv, jclass, jbyteArray x509der, jint nativeValue)
-=======
     JNIEnv* pEnv, jclass, jbyteArray x509der, jint evpType)
->>>>>>> 41145986
 {
     try {
         raii_env env(pEnv);
@@ -147,11 +134,7 @@
         {
             jni_borrow borrow = jni_borrow(env, x509Buff, "x509Buff");
             result.set(der2EvpPublicKey(borrow, derLen, EX_INVALID_KEY_SPEC));
-<<<<<<< HEAD
-            if (EVP_PKEY_base_id(result) != nativeValue) {
-=======
             if (EVP_PKEY_base_id(result) != evpType) {
->>>>>>> 41145986
                 throw_java_ex(EX_INVALID_KEY_SPEC, "Incorrect key type");
             }
         }
@@ -545,17 +528,6 @@
             BigNumObj privExp = BigNumObj::fromJavaArray(env, privateExponentArr);
 
             if (BN_is_zero(pubExp)) {
-<<<<<<< HEAD
-                // RSA blinding can't be performed without |e|; 0 indicates |e|'s absence.
-                rsa->flags |= RSA_FLAG_NO_BLINDING;
-                res = RSA_set0_key(rsa, modulus, NULL, privExp);
-            } else {
-                res = RSA_set0_key(rsa, modulus, pubExp, privExp);
-            }
-
-            if (res != 1) {
-                throw_openssl(EX_RUNTIME_CRYPTO, "Unable to set RSA values");
-=======
                 // RSA blinding can't be performed without |e|.
                 rsa.set(new_private_RSA_key_with_no_e(modulus, privExp));
                 // new_private_RSA_key_with_no_e does not take the ownership of its arguments
@@ -567,7 +539,6 @@
                 modulus.releaseOwnership();
                 pubExp.releaseOwnership();
                 privExp.releaseOwnership();
->>>>>>> 41145986
             }
         } else {
             if (RSA_set0_key(rsa, modulus, pubExp, NULL) != 1) {
