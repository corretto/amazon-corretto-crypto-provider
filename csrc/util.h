--- conflicted
+++ resolved
@@ -8,10 +8,7 @@
 #include "generated-headers.h"
 #include <openssl/bn.h>
 #include <openssl/ec.h>
-<<<<<<< HEAD
-=======
 #include <openssl/mem.h> // for OPENSSL_cleanse
->>>>>>> 41145986
 #include <cstdlib>
 #include <pthread.h>
 #include <stdint.h>
@@ -49,23 +46,6 @@
 #define EX_INVALID_KEY_SPEC    "java/security/spec/InvalidKeySpecException"
 #define EX_SIGNATURE_EXCEPTION "java/security/SignatureException"
 
-<<<<<<< HEAD
-// Define this prior to use as some compilers don't like it the other way around.
-static inline void secureZero(void* ptr, size_t size)
-{
-    if (ptr == nullptr || size == 0) {
-        return;
-    }
-    memset(ptr, 0, size);
-    __asm__ __volatile__("" /* don't actually do anything */
-                         : /* no outputs */
-                         : "r"(ptr) /* make the compiler think the memset matters */
-                         : "memory" /* pretend we modify memory, so the compiler can't cache values in registers */
-    );
-}
-
-=======
->>>>>>> 41145986
 template <typename type, size_t size> class SecureBuffer {
 public:
     type buf[size];
@@ -78,11 +58,7 @@
     const type& operator*() const { return &buf; }
     type& operator[](size_t idx) { return buf[idx]; }
     type& operator[](size_t idx) const { return buf[idx]; }
-<<<<<<< HEAD
-    virtual void zeroize() { secureZero(buf, sizeof(buf)); }
-=======
     virtual void zeroize() { OPENSSL_cleanse(buf, sizeof(buf)); }
->>>>>>> 41145986
 };
 
 #if __BYTE_ORDER == __LITTLE_ENDIAN
@@ -140,13 +116,10 @@
     size_t remaining = length - offset;
     return remaining >= range_len;
 }
-<<<<<<< HEAD
-=======
 
 // Given the code of a digest, returns its correspodning EVP_MD* object. The possible values of digestCode are defined
 // in Utils.java. This method is used by different KDFs that can work with different digest algorithms.
 EVP_MD const* digest_code_to_EVP_MD(int digestCode);
->>>>>>> 41145986
 
 } // namespace AmazonCorrettoCryptoProvider
 
