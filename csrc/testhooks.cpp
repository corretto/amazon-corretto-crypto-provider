--- conflicted
+++ resolved
@@ -1,11 +1,8 @@
 // Copyright Amazon.com Inc. or its affiliates. All Rights Reserved.
 // SPDX-License-Identifier: Apache-2.0
 #include "buffer.h"
-<<<<<<< HEAD
-=======
 #include "env.h"
 #include "generated-headers.h"
->>>>>>> e38c63aa
 
 using namespace AmazonCorrettoCryptoProvider;
 
