--- conflicted
+++ resolved
@@ -25,61 +25,13 @@
     jint outOff
 )
 {
-    
+
     try {
         raii_env env(pEnv);
 
         EvpKeyContext *ctx = reinterpret_cast<EvpKeyContext *>(ctxHandle);
 
-<<<<<<< HEAD
         RSA* r = EVP_PKEY_get0_RSA(ctx->getKey()); // Doesn't need to be freed
-=======
-            if (!RSA_set0_key(r, bn_n, bn_e, bn_d)) {
-                throw_openssl(EX_RUNTIME_CRYPTO, "Unable to set key parameters");
-            } else {
-                bn_n.releaseOwnership();
-                bn_e.releaseOwnership();
-                bn_d.releaseOwnership();
-            }
-
-            if (p && q && !RSA_set0_factors(r, bn_p, bn_q)) {
-                throw_openssl(EX_RUNTIME_CRYPTO, "Unable to set key factors");
-            } else {
-                bn_p.releaseOwnership();
-                bn_q.releaseOwnership();
-            }
-
-            if (dmp1 && dmq1 && iqmp && !RSA_set0_crt_params(r, bn_dmp1, bn_dmq1, bn_iqmp)) {
-                throw_openssl(EX_RUNTIME_CRYPTO, "Unable to set key crt_params");
-            } else {
-                bn_dmp1.releaseOwnership();
-                bn_dmq1.releaseOwnership();
-                bn_iqmp.releaseOwnership();
-            }
-
-            if (d != NULL) {
-                // If it is a private key, we check it for consistency, if possible and requested
-                if (checkPrivateKey && p != NULL && q != NULL && RSA_check_key(r) != 1) {
-                    throw_openssl("java/security/InvalidKeyException", "Invalid key");
-                }
-                // Set proper blinding on the key. We can only blind private keys that include
-                // the public. NULL |e|'s pointer if it is present but empty.
-                if (r->e == NULL || BN_num_bits(r->e) == 0) {
-                    r->e = NULL;
-                    r->flags |= RSA_FLAG_NO_BLINDING;
-                }
-            }
-            break;
-        }
-        case com_amazon_corretto_crypto_provider_RsaCipher_HANDLE_USAGE_USE:
-            jlong tmpPtr;
-            env->GetLongArrayRegion(keyHandle, 0, 1, &tmpPtr);
-            r = reinterpret_cast<RSA *>(tmpPtr);
-            break;
-        default:
-            throw_java_ex(EX_RUNTIME_CRYPTO, "Unexpected handle mode");
-        }
->>>>>>> 97438d38
 
         if (!r) {
             throw_java_ex(EX_NPE, "Null RSA key");
