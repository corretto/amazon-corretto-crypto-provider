--- conflicted
+++ resolved
@@ -1,19 +1,10 @@
 // Copyright Amazon.com Inc. or its affiliates. All Rights Reserved.
 // SPDX-License-Identifier: Apache-2.0
-<<<<<<< HEAD
-
-#include <jni.h>
-=======
->>>>>>> e38c63aa
 #include <openssl/crypto.h>
 #include <jni.h>
 
-<<<<<<< HEAD
-extern "C" JNIEXPORT jboolean JNICALL Java_com_amazon_corretto_crypto_provider_SelfTestSuite_awsLcSelfTestsPassed(JNIEnv*, jclass)
-=======
 extern "C" JNIEXPORT jboolean JNICALL Java_com_amazon_corretto_crypto_provider_SelfTestSuite_awsLcSelfTestsPassed(
     JNIEnv*, jclass)
->>>>>>> e38c63aa
 {
     return BORINGSSL_self_test() == 1 ? JNI_TRUE : JNI_FALSE;
 }