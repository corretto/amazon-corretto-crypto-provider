--- conflicted
+++ resolved
@@ -43,12 +43,6 @@
     testDep 'org.hamcrest:hamcrest:2.1'
     testDep 'org.jacoco:org.jacoco.core:0.8.3'
     testDep 'org.jacoco:org.jacoco.report:0.8.3'
-<<<<<<< HEAD
-=======
-
-
-    openssl "openssl-src:openssl:${openssl_version}@tar.gz"
->>>>>>> e15da396
 }
 
 defaultTasks 'release'
