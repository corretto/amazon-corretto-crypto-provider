--- conflicted
+++ resolved
@@ -1,14 +1,17 @@
 # Changelog
 
-<<<<<<< HEAD
 ## 2.0.0 (Unreleased)
 We're marking this as a major version release due to new implementions of `KeyFactory`.
 Though these changes are expected to have no visible impact (other than performance) to consumers,
 they do correspond to a significant rearchitecture of ACCP.
 
-=======
+### Improvements
+* Add `KeyFactory` implementations for RSA, EC, DH, and DSA keys. This also includes our own implementations of keys for the same algorithms. [PR #132](https://github.com/corretto/amazon-corretto-crypto-provider/pull/132)
+
+### Patches
+* Correctly reject non-empty `PSource.PSpecified` values for RSA-OAEP.
+
 ## 1.6.0
->>>>>>> 93da63c2
 ### Breaking Change
 In accordance with our [versioning policy](https://github.com/corretto/amazon-corretto-crypto-provider/blob/master/VERSIONING.rst),
 this release contains a low-risk breaking change. For details please see the [1.5.0](#150) section of this document.
@@ -20,20 +23,6 @@
 * Stricter guarantees about which curves are used for EC key generation. [PR #127](https://github.com/corretto/amazon-corretto-crypto-provider/pull/127)
 * Reduce timing signal from trimming zeros of TLSPremasterSecrets from DH KeyAgreement. [PR #129](https://github.com/corretto/amazon-corretto-crypto-provider/pull/129)
 * Reuse state in `MessageDigest` to decrease object allocation rate. [PR #131](https://github.com/corretto/amazon-corretto-crypto-provider/pull/131)
-<<<<<<< HEAD
-* Add `KeyFactory` implementations for RSA, EC, DH, and DSA keys. This also includes our own implementations of keys for the same algorithms. [PR #132](https://github.com/corretto/amazon-corretto-crypto-provider/pull/132)
-
-### Patches
-* Add version gating to some tests introduced in 1.5.0 [PR #128](https://github.com/corretto/amazon-corretto-crypto-provider/pull/128)
-* Correctly reject non-empty `PSource.PSpecified` values for RSA-OAEP.
-
-## 1.6.0 (Never Released)
-This entry is for the planned, but never released, version 1.6.0 to assist in cross-references from the release notes in 1.5.0.
-
-This version was not released because other changes to ACCP planned for the same time were significant enough to warrant a major version bump.
-
-Please see the release notes for 2.0.0.
-=======
 * Now uses [OpenSSL 1.1.1j](https://www.openssl.org/source/openssl-1.1.1j.tar.gz). [PR #145](https://github.com/corretto/amazon-corretto-crypto-provider/pull/145)
   (ACCP is not impacted by [CVE-2020-1971](https://www.openssl.org/news/secadv/20201208.txt), [CVE-2021-23841](https://www.openssl.org/news/secadv/20210216.txt), or [CVE-2021-23839](https://www.openssl.org/news/secadv/20210216.txt) as ACCP does not use or expose any of the relevant functionality.
   ACCP is not impacted by [CVE-2021-23840](https://www.openssl.org/news/secadv/20210216.txt) as ACCP does not use the relevant functionality under the affected conditions.)
@@ -43,7 +32,6 @@
 * More accurate output size estimates from `Cipher.getOutputSize()` [PR #138](https://github.com/corretto/amazon-corretto-crypto-provider/pull/138)
 * Validate that `AesGcmSpi` receives a non-null key on init to prevent unnecessarily late NPE [PR #146](https://github.com/corretto/amazon-corretto-crypto-provider/pull/146)
 * Gracefully handle calling `Cipher.doFinal()` without any input bytes in `RsaCipher` [PR #147](https://github.com/corretto/amazon-corretto-crypto-provider/pull/147)
->>>>>>> 93da63c2
 
 ## 1.5.0
 ### Breaking Change Warning
