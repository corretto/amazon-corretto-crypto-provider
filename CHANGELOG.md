--- conflicted
+++ resolved
@@ -1,16 +1,5 @@
 # Changelog
 
-<<<<<<< HEAD
-## EVP (Unreleased)
-(Temporarily marking it as 2.0)
-
-### Improvements
-* Add `KeyFactory` implementations for RSA, EC, DH, and DSA keys. This also includes our own implementations of keys for the same algorithms. [PR #132](https://github.com/corretto/amazon-corretto-crypto-provider/pull/132)
-
-### Patches
-* Correctly reject non-empty `PSource.PSpecified` values for RSA-OAEP.
-## 1.7.0 (Unreleased)
-=======
 ## 2.0.0 (Unreleased)
 ### Breaking Changes
 * Use [AWS-LC](https://github.com/awslabs/aws-lc/) as the backing native cryptography library for ACCP
@@ -18,7 +7,6 @@
 * Drop support for (non-EC) Diffie-Hellman key exchange
 * Drop support for `secp192r1`, as well as most other non-NIST "legacy" curves
 
->>>>>>> 97438d38
 ### Improvements
 * Add support for AES Ciphers with specific key sizes (GCM, no padding)
 * Use AWS-LC's DRBG implementation, drop custom java implementation
@@ -40,9 +28,11 @@
    Example: `./gradlew -DUSE_CLANG_TIDY=true build`
    This may require deleting `build/cmake` prior to running.
    [PR #191](https://github.com/corretto/amazon-corretto-crypto-provider/pull/191)
+* Add `KeyFactory` implementations for RSA and EC keys. This also includes our own implementations of keys for the same algorithms. [PR #132](https://github.com/corretto/amazon-corretto-crypto-provider/pull/132)
 
 ### Patches
 * Improve zeroization of DRBG output. [PR #162](https://github.com/corretto/amazon-corretto-crypto-provider/pull/162)
+* Correctly reject non-empty `PSource.PSpecified` values for RSA-OAEP.
 
 ## 1.6.1
 ### Patches
