--- conflicted
+++ resolved
@@ -48,11 +48,8 @@
   You may need to do a clean build when changing tests.
 
 ### Patches
-<<<<<<< HEAD
 * Better handle HMAC keys with a `null` format. [PR #124](https://github.com/corretto/amazon-corretto-crypto-provider/pull/124)
-=======
 * Throw `IllegalBlockSizeException` when attempting RSA encryption/decryption on data larger than the keysize. [PR #122](https://github.com/corretto/amazon-corretto-crypto-provider/pull/122)
->>>>>>> 83f635a0
 
 ### Maintenance
 * Upgrade tests to JUnit5. [PR #111](https://github.com/corretto/amazon-corretto-crypto-provider/pull/111)
