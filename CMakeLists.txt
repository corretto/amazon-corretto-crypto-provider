--- conflicted
+++ resolved
@@ -253,38 +253,6 @@
 ### Native library configuration
 include_directories(${OPENSSL_INCLUDE_DIR} ${JNI_INCLUDE_DIRS} ${JNI_HEADER_DIR} ${CMAKE_CURRENT_SOURCE_DIR}/src/cpp)
 
-<<<<<<< HEAD
-add_library(
-    amazonCorrettoCryptoProvider SHARED
-        csrc/aes_gcm.cpp
-        csrc/aes_kwp.cpp
-        csrc/agreement.cpp
-        csrc/bn.cpp
-        csrc/buffer.cpp
-        csrc/ec_gen.cpp
-        csrc/ec_utils.cpp
-        csrc/env.cpp
-        csrc/hmac.cpp
-        csrc/keyutils.cpp
-        csrc/java_evp_keys.cpp
-        csrc/libcrypto_rng.cpp
-        csrc/loader.cpp
-        csrc/md5.cpp
-        csrc/rsa_cipher.cpp
-        csrc/rsa_gen.cpp
-        csrc/sha1.cpp
-        csrc/sha256.cpp
-        csrc/sha384.cpp
-        csrc/sha512.cpp
-        csrc/sign.cpp
-        csrc/testhooks.cpp
-        csrc/util.cpp
-        csrc/util_class.cpp
-        csrc/fips_kat_self_test.cpp
-        csrc/fips_status.cpp
-        ${JNI_HEADER_DIR}/generated-headers.h
-)
-=======
 set(C_SRC
     csrc/aes_gcm.cpp
     csrc/aes_xts.cpp
@@ -318,8 +286,8 @@
     csrc/util.cpp
     csrc/util_class.cpp
     csrc/fips_kat_self_test.cpp
+    csrc/fips_status.cpp
     ${JNI_HEADER_DIR}/generated-headers.h)
->>>>>>> 41145986
 
 if(FIPS)
     set(CMAKE_CXX_FLAGS "${CMAKE_CXX_FLAGS} -DFIPS_BUILD")
@@ -728,14 +696,15 @@
 
     DEPENDS accp-jar tests-jar)
 
-<<<<<<< HEAD
 add_custom_target(check-junit-FipsStatus
     COMMAND ${TEST_JAVA_EXECUTABLE}
         ${TEST_RUNNER_ARGUMENTS}
         --select-class=com.amazon.corretto.crypto.provider.test.AesTest # Force loading ciphers
         --select-class=com.amazon.corretto.crypto.provider.test.SHA1Test # Force loading digests
         --select-class=com.amazon.corretto.crypto.provider.test.FipsStatusTest
-=======
+
+    DEPENDS accp-jar tests-jar)
+
 add_custom_target(check-with-jni-flag
     COMMAND ${TEST_JAVA_EXECUTABLE}
         -Xcheck:jni
@@ -773,7 +742,6 @@
         ${TEST_RUNNER_ARGUMENTS}
         --select-class=com.amazon.corretto.crypto.provider.test.AesTest
         --select-class=com.amazon.corretto.crypto.provider.test.AesGcmKatTest
->>>>>>> 41145986
 
     DEPENDS accp-jar tests-jar)
 
@@ -869,10 +837,6 @@
 
     DEPENDS accp-jar tests-jar)
 
-<<<<<<< HEAD
-add_custom_target(check
-    DEPENDS check-recursive-init check-install-via-properties check-install-via-properties-with-debug check-junit check-junit-SecurityManager check-external-lib check-libaccp-rpath check-junit-FipsStatus)
-=======
 add_custom_target(check-junit-edKeyFactory
     COMMAND ${TEST_JAVA_EXECUTABLE}
     -Dcom.amazon.corretto.crypto.provider.registerEdKeyFactory=true
@@ -885,7 +849,8 @@
 
     DEPENDS accp-jar tests-jar)
 
-set(check_targets check-recursive-init
+set(check_targets
+    check-recursive-init
     check-install-via-properties
     check-install-via-properties-with-debug
     check-junit
@@ -894,7 +859,8 @@
     check-junit-AesLazy
     check-junit-AesEager
     check-junit-DifferentTempDir
-    check-junit-edKeyFactory)
+    check-junit-edKeyFactory
+    check-junit-FipsStatus)
 
 if(${CMAKE_SYSTEM_NAME} MATCHES "Linux")
   set(check_targets ${check_targets} check-with-jni-flag)
@@ -902,7 +868,6 @@
 # For MacOS, check-with-jni-flag is not added due to failures in java.net.Inet6AddressImpl.lookupAllHostAddr: https://bugs.openjdk.org/browse/JDK-8205076
 
 add_custom_target(check DEPENDS ${check_targets})
->>>>>>> 41145986
 
 if(ENABLE_NATIVE_TEST_HOOKS)
     add_custom_target(check-keyutils
