--- conflicted
+++ resolved
@@ -66,11 +66,8 @@
 @ResourceLock(value = TestUtil.RESOURCE_GLOBAL, mode = ResourceAccessMode.READ)
 public class RsaCipherTest {
   private static final String OAEP_SHA1_PADDING = "RSA/ECB/OAEPWithSHA-1AndMGF1Padding";
-<<<<<<< HEAD
-=======
   // Some non-JCA-standard aliases are allowed for compatibility
   private static final String OAEP_SHA1_PADDING_ALT1 = "RSA/ECB/OAEPWithSHA1AndMGF1Padding";
->>>>>>> 41145986
   private static final String OAEP_PADDING = "RSA/ECB/OAEPPadding";
   private static final String PKCS1_PADDING = "RSA/ECB/Pkcs1Padding";
   private static final String NO_PADDING = "RSA/ECB/NoPadding";
@@ -99,12 +96,8 @@
   }
 
   public static List<String> paddingParams() {
-<<<<<<< HEAD
-    return Arrays.asList(OAEP_PADDING, OAEP_SHA1_PADDING, PKCS1_PADDING, NO_PADDING);
-=======
     return Arrays.asList(
         OAEP_PADDING, OAEP_SHA1_PADDING, OAEP_SHA1_PADDING_ALT1, PKCS1_PADDING, NO_PADDING);
->>>>>>> 41145986
   }
 
   public static List<String> messageDigestParams() {
@@ -116,12 +109,8 @@
           Object o = f.get(null); // static field, so null "instance"
           Method m = MGF1ParameterSpec.class.getDeclaredMethod("getDigestAlgorithm");
           String digest = (String) m.invoke(o);
-<<<<<<< HEAD
-          // NOTE: AWS-LC doesn't support SHA-512/224 or SHA3
-=======
           // NOTE: AWS-LC doesn't support SHA-512/224 or SHA3 in a recent FIPS
           //       version, but does support them as of non-FIPS v1.17.0
->>>>>>> 41145986
           if ("SHA-512/224".equals(digest) || !digest.startsWith("SHA-")) {
             continue;
           }
@@ -749,12 +738,8 @@
   // Inspect each field, as for some reason the OAEPParameterSpec.equals method seems
   // to compare object hash code instead of individual members.
   private static void assertOAEPParamSpecsEqual(OAEPParameterSpec a, OAEPParameterSpec b) {
-<<<<<<< HEAD
-    assertEquals(a.getDigestAlgorithm(), b.getDigestAlgorithm());
-=======
     assertEquals(
         a.getDigestAlgorithm().replaceAll("-", ""), b.getDigestAlgorithm().replaceAll("-", ""));
->>>>>>> 41145986
     assertEquals(a.getMGFAlgorithm(), b.getMGFAlgorithm());
     assertEquals(a.getMGFParameters(), b.getMGFParameters());
     assertEquals(a.getPSource().getAlgorithm(), b.getPSource().getAlgorithm());
@@ -1104,10 +1089,7 @@
           return 11;
         case OAEP_PADDING:
         case OAEP_SHA1_PADDING:
-<<<<<<< HEAD
-=======
         case OAEP_SHA1_PADDING_ALT1:
->>>>>>> 41145986
           return 42;
         default:
           throw new IllegalArgumentException("Bad padding: " + padding);
