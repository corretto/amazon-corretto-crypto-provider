--- conflicted
+++ resolved
@@ -9,40 +9,15 @@
 
 /** Hooks for {@link NativeTest} */
 public class NativeTestHooks {
-<<<<<<< HEAD
-    // Note: Since we're not sealing this package by including it in the JAR, any native functions in here need to be
-    // generally safe to call.
-
-    public static native void throwException();
-    public static native void callAwsLcFipsFailureCallback();
-    public static native void flipFipsStatus();
-    public static native void getBytes(byte[] array, int offset, int length, int off2, int len2);
-    public static native void putBytes(byte[] array, int offset, int length, int off2, int len2);
-    public static native void getBytesLocked(byte[] array, int offset, int length, int off2, int len2);
-    public static native void putBytesLocked(byte[] array, int offset, int length, int off2, int len2);
-    public static native void borrowCheckRange(byte[] array, int offset, int length, int off2, int len2);
-
-    public static boolean hasNativeHooks() {
-        try {
-            // Force loading library
-            if (AmazonCorrettoCryptoProvider.INSTANCE.getLoadingError() != null) {
-                return false;
-            }
-            try {
-                NativeTestHooks.throwException();
-            } catch (final IllegalArgumentException expected) {
-                return expected.getMessage().equals("Test exception message");
-            }
-            return false;
-        } catch (final Throwable t) {
-            return false;
-        }
-=======
   // Note: Since we're not sealing this package by including it in the JAR, any native functions in
   // here need to be
   // generally safe to call.
 
   public static native void throwException();
+
+  public static native void callAwsLcFipsFailureCallback();
+
+  public static native void flipFipsStatus();
 
   public static native void getBytes(byte[] array, int offset, int length, int off2, int len2);
 
@@ -71,7 +46,6 @@
       return false;
     } catch (final Throwable t) {
       return false;
->>>>>>> e38c63aa
     }
   }
 
