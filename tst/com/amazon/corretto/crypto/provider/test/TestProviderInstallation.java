--- conflicted
+++ resolved
@@ -49,11 +49,8 @@
 
     AmazonCorrettoCryptoProvider.install();
 
-<<<<<<< HEAD
-=======
     assertEquals("AmazonCorrettoCryptoProvider", new SecureRandom().getProvider().getName());
 
->>>>>>> 41145986
     assertEquals(
         "AmazonCorrettoCryptoProvider",
         MessageDigest.getInstance("SHA-256").getProvider().getName());
@@ -95,8 +92,6 @@
       result.assertHealthy();
     }
   }
-<<<<<<< HEAD
-=======
 
   /**
    * Check that the SecureRandom algorithm `LibCryptoRng` and its alias `DEFAULT` are both marked
@@ -108,5 +103,4 @@
         "true",
         AmazonCorrettoCryptoProvider.INSTANCE.getProperty("SecureRandom.LibCryptoRng ThreadSafe"));
   }
->>>>>>> 41145986
 }