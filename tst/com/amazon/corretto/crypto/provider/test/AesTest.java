// Copyright Amazon.com Inc. or its affiliates. All Rights Reserved.
// SPDX-License-Identifier: Apache-2.0
package com.amazon.corretto.crypto.provider.test;

import static com.amazon.corretto.crypto.provider.test.TestUtil.NATIVE_PROVIDER;
<<<<<<< HEAD
=======
import static com.amazon.corretto.crypto.provider.test.TestUtil.assertArraysHexEquals;
>>>>>>> 41145986
import static com.amazon.corretto.crypto.provider.test.TestUtil.assertThrows;
import static com.amazon.corretto.crypto.provider.test.TestUtil.assumeMinimumVersion;
import static com.amazon.corretto.crypto.provider.test.TestUtil.sneakyConstruct;
import static com.amazon.corretto.crypto.provider.test.TestUtil.sneakyGetField;
import static com.amazon.corretto.crypto.provider.test.TestUtil.sneakyInvoke;
import static com.amazon.corretto.crypto.provider.test.TestUtil.sneakyInvoke_int;
import static org.junit.jupiter.api.Assertions.assertArrayEquals;
import static org.junit.jupiter.api.Assertions.assertEquals;
import static org.junit.jupiter.api.Assertions.assertFalse;
import static org.junit.jupiter.api.Assertions.assertNotNull;
import static org.junit.jupiter.api.Assertions.assertNull;

import java.io.ByteArrayOutputStream;
import java.math.BigInteger;
import java.nio.ByteBuffer;
import java.nio.charset.StandardCharsets;
import java.security.AlgorithmParameters;
import java.security.GeneralSecurityException;
import java.security.InvalidAlgorithmParameterException;
import java.security.InvalidKeyException;
import java.security.Key;
import java.security.NoSuchAlgorithmException;
import java.security.SecureRandom;
import java.security.spec.AlgorithmParameterSpec;
import java.util.ArrayList;
import java.util.Arrays;
import java.util.List;
import java.util.concurrent.ThreadLocalRandom;
import javax.crypto.AEADBadTagException;
import javax.crypto.Cipher;
import javax.crypto.NoSuchPaddingException;
import javax.crypto.SecretKey;
import javax.crypto.ShortBufferException;
import javax.crypto.spec.DHParameterSpec;
import javax.crypto.spec.GCMParameterSpec;
import javax.crypto.spec.IvParameterSpec;
import javax.crypto.spec.SecretKeySpec;
import org.junit.jupiter.api.AfterEach;
import org.junit.jupiter.api.BeforeEach;
import org.junit.jupiter.api.Test;
import org.junit.jupiter.api.extension.ExtendWith;
import org.junit.jupiter.api.parallel.Execution;
import org.junit.jupiter.api.parallel.ExecutionMode;
import org.junit.jupiter.api.parallel.ResourceAccessMode;
import org.junit.jupiter.api.parallel.ResourceLock;
import org.junit.jupiter.params.ParameterizedTest;
import org.junit.jupiter.params.provider.Arguments;
import org.junit.jupiter.params.provider.MethodSource;

@ExtendWith(TestResultLogger.class)
@Execution(ExecutionMode.SAME_THREAD)
@ResourceLock(value = TestUtil.RESOURCE_REFLECTION)
@ResourceLock(value = TestUtil.RESOURCE_GLOBAL, mode = ResourceAccessMode.READ_WRITE)
public class AesTest {
  private static final Class<?> SPI_CLASS;
  private static final byte[] PLAINTEXT =
      "Hello world. Good night moon.".getBytes(StandardCharsets.UTF_8);
  private static final String ALGO_NAME = "AES/GCM/NoPadding";
  private static final String PROVIDER_SUN = "SunJCE";
  private byte[] nonce;
  private SecretKeySpec key;
  private Cipher jceC;
  private Cipher amznC;

  static {
    try {
      SPI_CLASS = Class.forName("com.amazon.corretto.crypto.provider.AesGcmSpi");
    } catch (final ClassNotFoundException ex) {
      throw new AssertionError(ex);
    }
  }

  @BeforeEach
  public void setup() throws Throwable {
    byte[] foo = TestUtil.getRandomBytes(16);
    key = new SecretKeySpec(foo, "AES");
    nonce = TestUtil.getRandomBytes(12);
    jceC = Cipher.getInstance(ALGO_NAME);
    amznC = Cipher.getInstance(ALGO_NAME, NATIVE_PROVIDER);
  }

  @AfterEach
  public void teardown() {
    // It is unclear if JUnit always properly releases references to classes and thus we may have
    // memory leaks
    // if we do not properly null our references
    key = null;
    jceC = null;
    amznC = null;
    nonce = null;
  }

  private Object getSpiInstance() throws Throwable {
    return sneakyConstruct(SPI_CLASS.getName(), NATIVE_PROVIDER);
  }

  @Test
  public void jce2amzn() throws GeneralSecurityException {
    jceC.init(Cipher.ENCRYPT_MODE, key, new GCMParameterSpec(128, nonce));
    byte[] ciphertext = jceC.doFinal(PLAINTEXT);
    amznC.init(Cipher.DECRYPT_MODE, key, new GCMParameterSpec(128, nonce));
    amznC.update(ciphertext);
    byte[] decrypted = amznC.doFinal();
    assertArrayEquals(PLAINTEXT, decrypted);
  }

  @Test
  public void amzn2jce() throws GeneralSecurityException {
    amznC.init(Cipher.ENCRYPT_MODE, key, new GCMParameterSpec(128, nonce));
    byte[] ciphertext = amznC.doFinal(PLAINTEXT);
    jceC.init(Cipher.DECRYPT_MODE, key, new GCMParameterSpec(128, nonce));
    byte[] decrypted = jceC.doFinal(ciphertext);
    assertArrayEquals(PLAINTEXT, decrypted);
  }

  @Test
  public void amzn2jce_empty() throws GeneralSecurityException {
    amznC.init(Cipher.ENCRYPT_MODE, key, new GCMParameterSpec(128, nonce));
    amznC.update(new byte[0]);
    byte[] ciphertext = amznC.doFinal();
    jceC.init(Cipher.DECRYPT_MODE, key, new GCMParameterSpec(128, nonce));
    byte[] decrypted = jceC.doFinal(ciphertext);
    assertArrayEquals(new byte[0], decrypted);
  }

  @Test
  public void amzn2jce_null() throws GeneralSecurityException {
    byte[] aad = new byte[64];
    amznC.init(Cipher.ENCRYPT_MODE, key, new GCMParameterSpec(128, nonce));
    byte[] ciphertext = new byte[nonce.length + 16];
    amznC.updateAAD(aad);
    amznC.update(new byte[0], 0, 0);
    int len = amznC.doFinal(ciphertext, 0);
    jceC.init(Cipher.DECRYPT_MODE, key, new GCMParameterSpec(128, nonce));
    jceC.updateAAD(aad);
    jceC.update(ciphertext, 0, len);
    byte[] decrypted = jceC.doFinal();
    assertArrayEquals(new byte[0], decrypted);
  }

  @Test
  public void amzn2jce_nonatomic() throws Throwable {
    amznC.init(Cipher.ENCRYPT_MODE, key, new GCMParameterSpec(128, nonce));
    ByteArrayOutputStream os = new ByteArrayOutputStream();

    os.write(amznC.update(PLAINTEXT));
    os.write(amznC.doFinal());

    byte[] ciphertext = os.toByteArray();

    jceC.init(Cipher.DECRYPT_MODE, key, new GCMParameterSpec(128, nonce));
    byte[] decrypted = jceC.doFinal(ciphertext);
    assertArrayEquals(PLAINTEXT, decrypted);
  }

  @Test
  public void overlap_encrypt() throws Exception {
    for (int doUpdate = 0; doUpdate <= 1; doUpdate++) {
      for (int align = -32; align <= 32; align++) {
        // engineInit complains (and rightly so) if we reuse key and IV, so frob them here so the
        // loop can go on
        nonce[0]++;

        byte[] plaintext = new byte[100];
        ThreadLocalRandom.current().nextBytes(plaintext);

        byte[] io_buffer = new byte[plaintext.length + 16 + Math.abs(align)];

        int outoffset, inoffset;
        if (align < 0) {
          // Start the input before the output
          inoffset = 0;
          outoffset = -align;
          System.arraycopy(plaintext, 0, io_buffer, 0, plaintext.length);
        } else {
          inoffset = align;
          outoffset = 0;
          System.arraycopy(plaintext, 0, io_buffer, inoffset, plaintext.length);
        }

        // Test update into doFinal here
        amznC.init(Cipher.ENCRYPT_MODE, key, new GCMParameterSpec(128, nonce));
        int ciphertext_length;
        if (doUpdate > 0) {
          ciphertext_length =
              amznC.update(io_buffer, inoffset, plaintext.length, io_buffer, outoffset);
          ciphertext_length +=
              amznC.doFinal(
                  io_buffer,
                  inoffset + plaintext.length,
                  0,
                  io_buffer,
                  outoffset + ciphertext_length);
        } else {
          ciphertext_length =
              amznC.doFinal(io_buffer, inoffset, plaintext.length, io_buffer, outoffset);
        }

        // Now put it back where it was before
        amznC.init(Cipher.DECRYPT_MODE, key, new GCMParameterSpec(128, nonce));
        int plaintextlen =
            amznC.doFinal(io_buffer, outoffset, ciphertext_length, io_buffer, inoffset);

        assertArrayEquals(
            plaintext, Arrays.copyOfRange(io_buffer, inoffset, plaintextlen + inoffset));
      }
    }
  }

  public static List<Arguments> estimateOutputParams() {
    final int[] plaintextSizes = {0, 1, 7, 8, 9, 15, 16};
    final int[] tagLengthsInBits = {96, 112, 128};
    List<Arguments> result = new ArrayList<>();
    for (int tagLengthInBits : tagLengthsInBits) {
      for (int first : plaintextSizes) {
        for (int second : plaintextSizes) {
          result.add(Arguments.of(first, second, tagLengthInBits));
        }
      }
<<<<<<< HEAD
    }
    return result;
  }

  @ParameterizedTest
  @MethodSource("estimateOutputParams")
  public void encryptEstimatesCorrectly(int prefixLength, int testInputLength, int tagLengthInBits)
      throws GeneralSecurityException {
    assumeMinimumVersion("1.6.0", NATIVE_PROVIDER);
    amznC.init(Cipher.ENCRYPT_MODE, key, new GCMParameterSpec(tagLengthInBits, new byte[12]));

    // We sometimes encrypt a bit before the test case to catch if anything is cached
    if (prefixLength != 0) {
      amznC.update(new byte[prefixLength]); // Ignore output as it isn't helpful
    }

    final int estimatedLength = amznC.getOutputSize(testInputLength);
    assertEquals(testInputLength + tagLengthInBits / 8, estimatedLength);

    byte[] output = amznC.update(new byte[testInputLength]);
    if (testInputLength == 0) { // As per the Javadoc for Cipher.update(byte[])
      assertNull(output);
    } else {
      assertEquals(testInputLength, output.length);
    }
    byte[] tag = amznC.doFinal();
    assertEquals(tagLengthInBits / 8, tag.length);
  }

  @ParameterizedTest
  @MethodSource("estimateOutputParams")
  public void encryptEstimatesCorrectlyPlacement(
      int prefixLength, int testInputLength, int tagLengthInBits) throws GeneralSecurityException {
    assumeMinimumVersion("1.6.0", NATIVE_PROVIDER);
    amznC.init(Cipher.ENCRYPT_MODE, key, new GCMParameterSpec(tagLengthInBits, new byte[12]));

    // We sometimes encrypt a bit before the test case to catch if anything is cached
    if (prefixLength != 0) {
      amznC.update(new byte[prefixLength]); // Ignore output as it isn't helpful
    }

    final int estimatedLength = amznC.getOutputSize(testInputLength);
    assertEquals(testInputLength + tagLengthInBits / 8, estimatedLength);

    final byte[] output =
        new byte[testInputLength]; // AES-GCM should not change the length when encrypting (until
    // doFinal)
    final int actualOutputLength =
        amznC.update(new byte[testInputLength], 0, testInputLength, output, 0);

    assertEquals(testInputLength, actualOutputLength);

    byte[] tag = amznC.doFinal();
    assertEquals(tagLengthInBits / 8, tag.length);
  }

  @ParameterizedTest
  @MethodSource("estimateOutputParams")
  public void encryptEstimatesCorrectlyFinal(
      int prefixLength, int testInputLength, int tagLengthInBits) throws GeneralSecurityException {
    assumeMinimumVersion("1.6.0", NATIVE_PROVIDER);
    amznC.init(Cipher.ENCRYPT_MODE, key, new GCMParameterSpec(tagLengthInBits, new byte[12]));

=======
    }
    return result;
  }

  @ParameterizedTest
  @MethodSource("estimateOutputParams")
  public void encryptEstimatesCorrectly(int prefixLength, int testInputLength, int tagLengthInBits)
      throws GeneralSecurityException {
    assumeMinimumVersion("1.6.0", NATIVE_PROVIDER);
    amznC.init(Cipher.ENCRYPT_MODE, key, new GCMParameterSpec(tagLengthInBits, new byte[12]));

    // We sometimes encrypt a bit before the test case to catch if anything is cached
    if (prefixLength != 0) {
      amznC.update(new byte[prefixLength]); // Ignore output as it isn't helpful
    }

    final int estimatedLength = amznC.getOutputSize(testInputLength);
    assertEquals(testInputLength + tagLengthInBits / 8, estimatedLength);

    byte[] output = amznC.update(new byte[testInputLength]);
    if (testInputLength == 0) { // As per the Javadoc for Cipher.update(byte[])
      assertNull(output);
    } else {
      assertEquals(testInputLength, output.length);
    }
    byte[] tag = amznC.doFinal();
    assertEquals(tagLengthInBits / 8, tag.length);
  }

  @ParameterizedTest
  @MethodSource("estimateOutputParams")
  public void encryptEstimatesCorrectlyPlacement(
      int prefixLength, int testInputLength, int tagLengthInBits) throws GeneralSecurityException {
    assumeMinimumVersion("1.6.0", NATIVE_PROVIDER);
    amznC.init(Cipher.ENCRYPT_MODE, key, new GCMParameterSpec(tagLengthInBits, new byte[12]));

    // We sometimes encrypt a bit before the test case to catch if anything is cached
    if (prefixLength != 0) {
      amznC.update(new byte[prefixLength]); // Ignore output as it isn't helpful
    }

    final int estimatedLength = amznC.getOutputSize(testInputLength);
    assertEquals(testInputLength + tagLengthInBits / 8, estimatedLength);

    final byte[] output =
        new byte[testInputLength]; // AES-GCM should not change the length when encrypting (until
    // doFinal)
    final int actualOutputLength =
        amznC.update(new byte[testInputLength], 0, testInputLength, output, 0);

    assertEquals(testInputLength, actualOutputLength);

    byte[] tag = amznC.doFinal();
    assertEquals(tagLengthInBits / 8, tag.length);
  }

  @ParameterizedTest
  @MethodSource("estimateOutputParams")
  public void encryptEstimatesCorrectlyFinal(
      int prefixLength, int testInputLength, int tagLengthInBits) throws GeneralSecurityException {
    assumeMinimumVersion("1.6.0", NATIVE_PROVIDER);
    amznC.init(Cipher.ENCRYPT_MODE, key, new GCMParameterSpec(tagLengthInBits, new byte[12]));

>>>>>>> 41145986
    // We sometimes encrypt a bit before the test case to catch if anything is cached
    if (prefixLength != 0) {
      amznC.update(new byte[prefixLength]); // Ignore output as it isn't helpful
    }

    final int estimatedLength = amznC.getOutputSize(testInputLength);
    assertEquals(testInputLength + tagLengthInBits / 8, estimatedLength);
<<<<<<< HEAD

    final byte[] output = amznC.doFinal(new byte[testInputLength]);
    assertEquals(estimatedLength, output.length);
  }

  @ParameterizedTest
  @MethodSource("estimateOutputParams")
  public void encryptEstimatesCorrectlyPlacementFinal(
      int prefixLength, int testInputLength, int tagLengthInBits) throws GeneralSecurityException {
    assumeMinimumVersion("1.6.0", NATIVE_PROVIDER);
    amznC.init(Cipher.ENCRYPT_MODE, key, new GCMParameterSpec(tagLengthInBits, new byte[12]));

=======

    final byte[] output = amznC.doFinal(new byte[testInputLength]);
    assertEquals(estimatedLength, output.length);
  }

  @ParameterizedTest
  @MethodSource("estimateOutputParams")
  public void encryptEstimatesCorrectlyPlacementFinal(
      int prefixLength, int testInputLength, int tagLengthInBits) throws GeneralSecurityException {
    assumeMinimumVersion("1.6.0", NATIVE_PROVIDER);
    amznC.init(Cipher.ENCRYPT_MODE, key, new GCMParameterSpec(tagLengthInBits, new byte[12]));

>>>>>>> 41145986
    // We sometimes encrypt a bit before the test case to catch if anything is cached
    if (prefixLength != 0) {
      amznC.update(new byte[prefixLength]); // Ignore output as it isn't helpful
    }

    final int estimatedLength = amznC.getOutputSize(testInputLength);
    assertEquals(testInputLength + tagLengthInBits / 8, estimatedLength);
<<<<<<< HEAD

    final byte[] output = new byte[estimatedLength];
    final int actualOutputLength =
        amznC.doFinal(new byte[testInputLength], 0, testInputLength, output, 0);

    assertEquals(estimatedLength, actualOutputLength);
  }

=======

    final byte[] output = new byte[estimatedLength];
    final int actualOutputLength =
        amznC.doFinal(new byte[testInputLength], 0, testInputLength, output, 0);

    assertEquals(estimatedLength, actualOutputLength);
  }

>>>>>>> 41145986
  @Test
  public void large_overlap_encrypt() {
    // modes:
    //   0 = use doFinal on byte arrays;
    //   1 = use update then doFinal on byte arrays;
    //   2 = use update on bytebufs
    //   3 = use update on RO input bytebuf; disable reflective access
    for (int mode = 0; mode < 4; mode++) {
      try {
        // We construct a test case where the output pointer is ahead of the input pointer by an
        // amount larger than
        // CHUNK_SIZE. This would force us to buffer much more than we normally would in order to
        // avoid trashing later
        // input.

        // inptr = 0, outptr = 1MB, length = 2MB.
        byte[] buf = new byte[4 * 1024 * 1024];
        ThreadLocalRandom.current().nextBytes(buf);
        byte[] plaintext = Arrays.copyOfRange(buf, 0, 2 * 1024 * 1024);

        int inptr = 0;
        int outptr = 1024 * 1024;

        // frob IV to avoid complaints from engineInit
        nonce[0]++;

        amznC.init(Cipher.ENCRYPT_MODE, key, new GCMParameterSpec(128, nonce));

        int ciphertext_len;
        switch (mode) {
          case 0:
            ciphertext_len = amznC.doFinal(buf, inptr, plaintext.length, buf, outptr);
            break;
          case 1:
            ciphertext_len = amznC.update(buf, inptr, plaintext.length, buf, outptr);
            ciphertext_len +=
                amznC.doFinal(buf, inptr + plaintext.length, 0, buf, outptr + ciphertext_len);
            break;
          case 2:
            ciphertext_len =
                amznC.update(
                    ByteBuffer.wrap(buf, inptr, plaintext.length),
                    ByteBuffer.wrap(buf, outptr, plaintext.length + 16));
            ciphertext_len +=
                amznC.doFinal(buf, inptr + plaintext.length, 0, buf, outptr + ciphertext_len);
            break;
          case 3:
            TestUtil.disableByteBufferReflection();

            try {
              ciphertext_len =
                  amznC.update(
                      ByteBuffer.wrap(buf, inptr, plaintext.length).asReadOnlyBuffer(),
                      ByteBuffer.wrap(buf, outptr, plaintext.length + 16));
              ciphertext_len +=
                  amznC.doFinal(buf, inptr + plaintext.length, 0, buf, outptr + ciphertext_len);
            } finally {
              TestUtil.enableByteBufferReflection();
            }
            break;
          default:
            throw new UnsupportedOperationException();
        }

        // make sure one-shot decrypt works okay too
        System.arraycopy(buf, outptr, buf, inptr, ciphertext_len);
        amznC.init(Cipher.DECRYPT_MODE, key, new GCMParameterSpec(128, nonce));
<<<<<<< HEAD

        int plaintextlen = amznC.doFinal(buf, inptr, ciphertext_len, buf, outptr);

=======

        int plaintextlen = amznC.doFinal(buf, inptr, ciphertext_len, buf, outptr);

>>>>>>> 41145986
        assertArrayEquals(plaintext, Arrays.copyOfRange(buf, outptr, outptr + plaintextlen));
      } catch (Throwable t) {
        throw new RuntimeException("Error in mode " + mode, t);
      }
    }
  }

  @Test
  public void edge_badSetMode() throws Throwable {
    assertThrows(
        NoSuchAlgorithmException.class,
        () -> sneakyInvoke(getSpiInstance(), "engineSetMode", "ECB"));
  }

  @Test
  public void edge_correctSetMode() throws Throwable {
    sneakyInvoke(getSpiInstance(), "engineSetMode", "GCM");
    sneakyInvoke(getSpiInstance(), "engineSetMode", "gcm");
  }

  @Test
  public void edge_badSetPadding() throws Throwable {
    assertThrows(
        NoSuchPaddingException.class,
        () -> sneakyInvoke(getSpiInstance(), "engineSetPadding", "PKCS5Padding"));
  }

  @Test
  public void edge_correctSetPadding() throws Throwable {
    sneakyInvoke(getSpiInstance(), "engineSetPadding", "NoPadding");
    sneakyInvoke(getSpiInstance(), "engineSetPadding", "nopadding");
  }

  @Test
  public void edge_badParameters() throws Throwable {
    final SecureRandom rnd = TestUtil.MISC_SECURE_RANDOM.get();

    assertThrows(
        InvalidAlgorithmParameterException.class,
        () ->
            sneakyInvoke(
                getSpiInstance(),
                "engineInit",
                9999,
                key,
                new GCMParameterSpec(128, randomIV()),
                rnd));

    assertThrows(
        InvalidKeyException.class,
        () ->
            sneakyInvoke(
                getSpiInstance(),
                "engineInit",
                Cipher.ENCRYPT_MODE,
                new SecretKeySpec(new byte[1], "AES"),
                new GCMParameterSpec(128, randomIV()),
                rnd));

    assertThrows(
        InvalidKeyException.class,
        () ->
            sneakyInvoke(
                getSpiInstance(),
                "engineInit",
                Cipher.ENCRYPT_MODE,
                new SecretKeySpec(new byte[16], "RC4"),
                new GCMParameterSpec(128, randomIV()),
                rnd));

    assertThrows(
        InvalidAlgorithmParameterException.class,
        () ->
            sneakyInvoke(
                getSpiInstance(),
                "engineInit",
                Cipher.ENCRYPT_MODE,
                key,
                new GCMParameterSpec(127, randomIV()),
                rnd));

    assertThrows(
        InvalidAlgorithmParameterException.class,
        () ->
            sneakyInvoke(
                getSpiInstance(),
                "engineInit",
                Cipher.ENCRYPT_MODE,
                key,
                new GCMParameterSpec(136, randomIV()),
                rnd));

    assertThrows(
        InvalidAlgorithmParameterException.class,
        () ->
            sneakyInvoke(
                getSpiInstance(),
                "engineInit",
                Cipher.ENCRYPT_MODE,
                key,
                new GCMParameterSpec(88, randomIV()),
                rnd));

    assertThrows(
        InvalidAlgorithmParameterException.class,
        () ->
            sneakyInvoke(
                getSpiInstance(),
                "engineInit",
                Cipher.ENCRYPT_MODE,
                key,
                new GCMParameterSpec(128, new byte[0]),
                rnd));

    // Check supported lengths
    sneakyInvoke(
        getSpiInstance(),
        "engineInit",
        Cipher.ENCRYPT_MODE,
        key,
        new GCMParameterSpec(96, randomIV()),
        rnd);
    sneakyInvoke(
        getSpiInstance(),
        "engineInit",
        Cipher.ENCRYPT_MODE,
        key,
        new GCMParameterSpec(104, randomIV()),
        rnd);
    sneakyInvoke(
        getSpiInstance(),
        "engineInit",
        Cipher.ENCRYPT_MODE,
        key,
        new GCMParameterSpec(112, randomIV()),
        rnd);
    sneakyInvoke(
        getSpiInstance(),
        "engineInit",
        Cipher.ENCRYPT_MODE,
        key,
        new GCMParameterSpec(120, randomIV()),
        rnd);
    sneakyInvoke(
        getSpiInstance(),
        "engineInit",
        Cipher.ENCRYPT_MODE,
        key,
        new GCMParameterSpec(128, randomIV()),
        rnd);

    assertThrows(
        InvalidAlgorithmParameterException.class,
        () ->
            sneakyInvoke(
                getSpiInstance(),
                "engineInit",
                Cipher.ENCRYPT_MODE,
                key,
                new DHParameterSpec(BigInteger.ONE, BigInteger.ONE, 1),
                rnd));
  }

  @Test
  public void test_engineGetKeySize() throws Throwable {
    final SecretKeySpec key128 = new SecretKeySpec(new byte[16], "AES");
    final SecretKeySpec key256 = new SecretKeySpec(new byte[32], "AES");

    final Object aesGcmSpi = getSpiInstance();
    assertEquals(128, sneakyInvoke_int(aesGcmSpi, "engineGetKeySize", key128));
    assertEquals(256, sneakyInvoke_int(aesGcmSpi, "engineGetKeySize", key256));
  }

  @Test
  public void detail_blockSize() throws Throwable {
    assertEquals(128 / 8, sneakyInvoke_int(getSpiInstance(), "engineGetBlockSize"));
  }

  @Test
  public void test_getOutputSize_decrypt() throws Throwable {
    Object spi = getSpiInstance();

    sneakyInvoke(
        spi,
        "engineInit",
        Cipher.DECRYPT_MODE,
        key,
        new GCMParameterSpec(12 * 8, new byte[16]),
        TestUtil.MISC_SECURE_RANDOM.get());

    assertEquals(12345 - 12, sneakyInvoke_int(spi, "engineGetOutputSize", 12345));
  }

  @Test
  public void test_getOutputSize_encrypt() throws Throwable {
    final SecureRandom rnd = TestUtil.MISC_SECURE_RANDOM.get();
    Object spi = getSpiInstance();

    sneakyInvoke(
        spi, "engineInit", Cipher.ENCRYPT_MODE, key, new GCMParameterSpec(16 * 8, randomIV()), rnd);

    // Allows room for the final tag
    assertEquals(12345 + 16, sneakyInvoke_int(spi, "engineGetOutputSize", 12345));
  }

  @Test
  public void test_getIV() throws Throwable {
    Object spi = getSpiInstance();
    byte[] iv = new byte[16];

    ThreadLocalRandom.current().nextBytes(iv);

    sneakyInvoke(
        spi,
        "engineInit",
        Cipher.ENCRYPT_MODE,
        key,
        new GCMParameterSpec(16 * 8, iv),
        TestUtil.MISC_SECURE_RANDOM.get());

    assertArrayEquals(iv, sneakyInvoke(spi, "engineGetIV"));
  }

  @Test
  public void test_getParameters() throws Throwable {
    final SecureRandom rnd = TestUtil.MISC_SECURE_RANDOM.get();
    Object spi = getSpiInstance();
    byte[] iv = new byte[16];
    ThreadLocalRandom.current().nextBytes(iv);

    GCMParameterSpec spec = new GCMParameterSpec(12 * 8, iv);
    sneakyInvoke(spi, "engineInit", Cipher.ENCRYPT_MODE, key, spec, rnd);

    AlgorithmParameters parameters = sneakyInvoke(spi, "engineGetParameters");
    GCMParameterSpec actualSpec = parameters.getParameterSpec(GCMParameterSpec.class);
    assertArrayEquals(spec.getIV(), actualSpec.getIV());
    assertEquals(spec.getTLen(), actualSpec.getTLen());

    assumeMinimumVersion("1.0", NATIVE_PROVIDER);
    ThreadLocalRandom.current().nextBytes(iv);
    IvParameterSpec ivSpec = new IvParameterSpec(iv);
    sneakyInvoke(spi, "engineInit", Cipher.ENCRYPT_MODE, key, ivSpec, rnd);

    parameters = sneakyInvoke(spi, "engineGetParameters");
    actualSpec = parameters.getParameterSpec(GCMParameterSpec.class);
    assertArrayEquals(ivSpec.getIV(), actualSpec.getIV());
    // Default tag length is 128
    assertEquals(128, actualSpec.getTLen());
  }

  @Test
  public void test_initImplicit() throws Throwable {
    amznC.init(Cipher.ENCRYPT_MODE, key);
    byte[] ciphertext = amznC.doFinal(PLAINTEXT);

    jceC.init(Cipher.DECRYPT_MODE, key, amznC.getParameters());
    byte[] decrypted = jceC.doFinal(ciphertext);

    assertArrayEquals(PLAINTEXT, decrypted);
  }

  @Test
  public void test_initImplicit_returnsNewIV() throws Throwable {
    amznC.init(Cipher.ENCRYPT_MODE, key);
    GCMParameterSpec parms1 = amznC.getParameters().getParameterSpec(GCMParameterSpec.class);

    amznC.init(Cipher.ENCRYPT_MODE, key);
    GCMParameterSpec parms2 = amznC.getParameters().getParameterSpec(GCMParameterSpec.class);

    assertFalse(Arrays.equals(parms1.getIV(), parms2.getIV()));
  }

  @Test
  public void test_initParameters() throws Throwable {
    jceC.init(Cipher.ENCRYPT_MODE, key);
    byte[] ciphertext = jceC.doFinal(PLAINTEXT);

    amznC.init(Cipher.DECRYPT_MODE, key, jceC.getParameters());
    byte[] decrypted = amznC.doFinal(ciphertext);

    assertArrayEquals(PLAINTEXT, decrypted);
  }

  @SuppressWarnings("ConstantConditions")
  @Test
  public void test_initNullKey() throws Throwable {
    assumeMinimumVersion("1.6.0", NATIVE_PROVIDER);
    jceC.init(Cipher.ENCRYPT_MODE, key);

    final Key key = null;
    AlgorithmParameters params = jceC.getParameters();
    AlgorithmParameterSpec spec = params.getParameterSpec(GCMParameterSpec.class);
    SecureRandom random = TestUtil.MISC_SECURE_RANDOM.get();

    assertThrows(InvalidKeyException.class, () -> amznC.init(Cipher.ENCRYPT_MODE, key));
    assertThrows(InvalidKeyException.class, () -> amznC.init(Cipher.ENCRYPT_MODE, key, params));
    assertThrows(
        InvalidKeyException.class, () -> amznC.init(Cipher.ENCRYPT_MODE, key, params, random));
    assertThrows(InvalidKeyException.class, () -> amznC.init(Cipher.ENCRYPT_MODE, key, random));
    assertThrows(InvalidKeyException.class, () -> amznC.init(Cipher.ENCRYPT_MODE, key, spec));
    assertThrows(
        InvalidKeyException.class, () -> amznC.init(Cipher.ENCRYPT_MODE, key, spec, random));
  }

  @Test
  public void test_bufferOverflows() throws Throwable {
    final SecureRandom rnd = TestUtil.MISC_SECURE_RANDOM.get();

    Object spi = getSpiInstance();
    sneakyInvoke(
        spi, "engineInit", Cipher.ENCRYPT_MODE, key, new GCMParameterSpec(128, randomIV()), rnd);

    // Bad output arrays on doFinal
    sneakyInvoke(
        spi, "engineInit", Cipher.ENCRYPT_MODE, key, new GCMParameterSpec(128, randomIV()), rnd);
    assertThrows(
        ShortBufferException.class,
<<<<<<< HEAD
        () -> sneakyInvoke(spi, "engineDoFinal", new byte[1], 0, 1, new byte[0], 0));
=======
        () -> sneakyInvoke(spi, "engineDoFinal", new byte[2], 0, 2, new byte[1], 0));
>>>>>>> 41145986

    sneakyInvoke(
        spi, "engineInit", Cipher.ENCRYPT_MODE, key, new GCMParameterSpec(128, randomIV()), rnd);
    assertThrows(
        ShortBufferException.class,
        () -> sneakyInvoke(spi, "engineDoFinal", new byte[1], 0, 1, new byte[256], 255));

    sneakyInvoke(
        spi, "engineInit", Cipher.ENCRYPT_MODE, key, new GCMParameterSpec(128, randomIV()), rnd);
    assertThrows(
        ArrayIndexOutOfBoundsException.class,
        () -> sneakyInvoke(spi, "engineDoFinal", new byte[1], 0, 1, new byte[256], -1));

    sneakyInvoke(
        spi, "engineInit", Cipher.ENCRYPT_MODE, key, new GCMParameterSpec(128, randomIV()), rnd);
    assertThrows(
        ShortBufferException.class,
        () -> sneakyInvoke(spi, "engineDoFinal", new byte[1024], 0, 1024, new byte[256], 0));

    sneakyInvoke(
        spi, "engineInit", Cipher.ENCRYPT_MODE, key, new GCMParameterSpec(128, randomIV()), rnd);
    assertThrows(
        ShortBufferException.class,
        () ->
            sneakyInvoke(spi, "engineDoFinal", ByteBuffer.allocate(1024), ByteBuffer.allocate(0)));

    // Bad input arrays on doFinal
    sneakyInvoke(
        spi, "engineInit", Cipher.ENCRYPT_MODE, key, new GCMParameterSpec(128, randomIV()), rnd);
    assertThrows(
        ArrayIndexOutOfBoundsException.class,
        () -> sneakyInvoke(spi, "engineDoFinal", new byte[1], 0, 2, new byte[256], 0));
    sneakyInvoke(
        spi, "engineInit", Cipher.ENCRYPT_MODE, key, new GCMParameterSpec(128, randomIV()), rnd);
    assertThrows(
        ArrayIndexOutOfBoundsException.class,
        () -> sneakyInvoke(spi, "engineDoFinal", new byte[1], -1, 1, new byte[256], 0));
    // Integer overflow
    sneakyInvoke(
        spi, "engineInit", Cipher.ENCRYPT_MODE, key, new GCMParameterSpec(128, randomIV()), rnd);
    assertThrows(
        ArrayIndexOutOfBoundsException.class,
        () ->
            sneakyInvoke(spi, "engineDoFinal", new byte[256], 0xFFFFFFF0, 0x20, new byte[256], 0));

    // Short output arrays on update()
    sneakyInvoke(
        spi, "engineInit", Cipher.ENCRYPT_MODE, key, new GCMParameterSpec(128, randomIV()), rnd);
    assertThrows(
        ShortBufferException.class,
        () -> sneakyInvoke(spi, "engineUpdate", new byte[16], 0, 16, new byte[15], 0));

    sneakyInvoke(
        spi, "engineInit", Cipher.ENCRYPT_MODE, key, new GCMParameterSpec(128, randomIV()), rnd);
    assertThrows(
        ShortBufferException.class,
        () -> sneakyInvoke(spi, "engineUpdate", new byte[16], 0, 16, new byte[32], 17));

    sneakyInvoke(
        spi, "engineInit", Cipher.ENCRYPT_MODE, key, new GCMParameterSpec(128, randomIV()), rnd);
    assertThrows(
        ArrayIndexOutOfBoundsException.class,
        () -> sneakyInvoke(spi, "engineUpdate", new byte[16], 0, 16, new byte[32], -1));

    sneakyInvoke(
        spi, "engineInit", Cipher.ENCRYPT_MODE, key, new GCMParameterSpec(128, randomIV()), rnd);
    assertThrows(
<<<<<<< HEAD
=======
        ArrayIndexOutOfBoundsException.class,
        () -> sneakyInvoke(spi, "engineUpdate", new byte[16], 0, 16, new byte[32], 32));

    sneakyInvoke(
        spi, "engineInit", Cipher.ENCRYPT_MODE, key, new GCMParameterSpec(128, randomIV()), rnd);
    assertThrows(
>>>>>>> 41145986
        ShortBufferException.class,
        () -> sneakyInvoke(spi, "engineUpdate", new byte[1024], 0, 1024, new byte[32], 0));
    sneakyInvoke(
        spi, "engineInit", Cipher.ENCRYPT_MODE, key, new GCMParameterSpec(128, randomIV()), rnd);
    assertThrows(
        ShortBufferException.class,
        () -> sneakyInvoke(spi, "engineUpdate", ByteBuffer.allocate(1024), ByteBuffer.allocate(0)));

    // Input array issues on update()
    sneakyInvoke(
        spi, "engineInit", Cipher.ENCRYPT_MODE, key, new GCMParameterSpec(128, randomIV()), rnd);
    assertThrows(
        ArrayIndexOutOfBoundsException.class,
        () -> sneakyInvoke(spi, "engineUpdate", new byte[16], 0, 17, new byte[1024], 0));

    sneakyInvoke(
        spi, "engineInit", Cipher.ENCRYPT_MODE, key, new GCMParameterSpec(128, randomIV()), rnd);
    assertThrows(
        ArrayIndexOutOfBoundsException.class,
        () -> sneakyInvoke(spi, "engineUpdate", new byte[16], 0, -1, new byte[1024], 0));

    // Integer overflow
    sneakyInvoke(
        spi, "engineInit", Cipher.ENCRYPT_MODE, key, new GCMParameterSpec(128, randomIV()), rnd);
    assertThrows(
        ArrayIndexOutOfBoundsException.class,
        () -> sneakyInvoke(spi, "engineUpdate", new byte[16], 0xFFFFFFF0, 0x20, new byte[1024], 0));

    // AAD buffer issues
    sneakyInvoke(
        spi, "engineInit", Cipher.ENCRYPT_MODE, key, new GCMParameterSpec(128, randomIV()), rnd);
    assertThrows(
        ArrayIndexOutOfBoundsException.class,
        () -> sneakyInvoke(spi, "engineUpdateAAD", new byte[16], 0, 17));

    sneakyInvoke(
        spi, "engineInit", Cipher.ENCRYPT_MODE, key, new GCMParameterSpec(128, randomIV()), rnd);
    assertThrows(
        ArrayIndexOutOfBoundsException.class,
        () -> sneakyInvoke(spi, "engineUpdateAAD", new byte[16], 0, -1));

    sneakyInvoke(
        spi, "engineInit", Cipher.ENCRYPT_MODE, key, new GCMParameterSpec(128, randomIV()), rnd);
    assertThrows(
        ArrayIndexOutOfBoundsException.class,
        () -> sneakyInvoke(spi, "engineUpdateAAD", new byte[16], 0xFFFFFFF0, 0x20));
<<<<<<< HEAD
=======

    // Output buffer without space for the tag succeeds on update
    sneakyInvoke(
        spi, "engineInit", Cipher.ENCRYPT_MODE, key, new GCMParameterSpec(128, randomIV()), rnd);
    sneakyInvoke(spi, "engineUpdate", new byte[16], 0, 16, new byte[16], 0);
>>>>>>> 41145986
  }

  @Test
  public void whenIVReused_throws() throws Throwable {
    final SecureRandom rnd = TestUtil.MISC_SECURE_RANDOM.get();

    Object spi = getSpiInstance();
    sneakyInvoke(
        spi, "engineInit", Cipher.ENCRYPT_MODE, key, new GCMParameterSpec(128, new byte[16]), rnd);

    assertThrows(
        InvalidAlgorithmParameterException.class,
        () ->
            sneakyInvoke(
                spi,
                "engineInit",
                Cipher.ENCRYPT_MODE,
                key,
                new GCMParameterSpec(128, new byte[16]),
                rnd));
  }

  @Test
  public void whenAADTagSetAfterInit_throws() throws Throwable {
    // COMPATIBILITY: SunJCE accepts updateAAD after update(), despite updateAAD being
    // documented as throwing
    // IllegalStateException when called after update(). We implement the javadoc'd behavior.
    final SecureRandom rnd = TestUtil.MISC_SECURE_RANDOM.get();

    Cipher c = Cipher.getInstance(ALGO_NAME, NATIVE_PROVIDER);
    c.init(Cipher.ENCRYPT_MODE, key, new GCMParameterSpec(128, new byte[16]), rnd);

    c.update(new byte[1]);

    assertThrows(IllegalStateException.class, () -> c.updateAAD(new byte[1]));
  }

  @Test
  public void testBadAEADTagException() throws Throwable {
    final SecureRandom rnd = TestUtil.MISC_SECURE_RANDOM.get();

    Cipher c = Cipher.getInstance(ALGO_NAME, PROVIDER_SUN);
    GCMParameterSpec algorithmParameterSpec = new GCMParameterSpec(128, randomIV());
    c.init(Cipher.ENCRYPT_MODE, key, algorithmParameterSpec, rnd);

    byte[] data = c.doFinal(randomIV());

    for (int bit = 0; bit < data.length * 8; bit++) {
      byte[] corruptData = data.clone();
      corruptData[bit / 8] ^= (1 << (bit % 8));

      Cipher check = Cipher.getInstance(ALGO_NAME, NATIVE_PROVIDER);
      check.init(Cipher.DECRYPT_MODE, key, algorithmParameterSpec, rnd);

      assertThrows(AEADBadTagException.class, () -> check.doFinal(corruptData));
    }
  }

  @Test
  public void testBadAEADTagException_noRelease() throws Throwable {
    assumeMinimumVersion("1.5.0", NATIVE_PROVIDER);

    final SecureRandom rnd = TestUtil.MISC_SECURE_RANDOM.get();

    Cipher c = Cipher.getInstance(ALGO_NAME, PROVIDER_SUN);
    GCMParameterSpec algorithmParameterSpec = new GCMParameterSpec(128, randomIV());
    c.init(Cipher.ENCRYPT_MODE, key, algorithmParameterSpec, rnd);

    byte[] plaintext = randomIV();
    byte[] data = c.doFinal(plaintext);
    byte[] output = new byte[plaintext.length];

    for (int bit = 0; bit < data.length * 8; bit++) {
      byte[] corruptData = data.clone();
      corruptData[bit / 8] ^= (1 << (bit % 8));

      Cipher check = Cipher.getInstance(ALGO_NAME, NATIVE_PROVIDER);
      check.init(Cipher.DECRYPT_MODE, key, algorithmParameterSpec, rnd);

      assertThrows(
          AEADBadTagException.class,
          () -> check.doFinal(corruptData, 0, corruptData.length, output, 0));
      assertArrayEquals(new byte[plaintext.length], output);
    }
  }

  @Test
  public void testBadAEADTagException_noReleaseByteBuffer() throws Throwable {
    assumeMinimumVersion("1.5.0", NATIVE_PROVIDER);

    final SecureRandom rnd = TestUtil.MISC_SECURE_RANDOM.get();

    Cipher c = Cipher.getInstance(ALGO_NAME, PROVIDER_SUN);
    GCMParameterSpec algorithmParameterSpec = new GCMParameterSpec(128, randomIV());
    c.init(Cipher.ENCRYPT_MODE, key, algorithmParameterSpec, rnd);

    byte[] plaintext = randomIV();
    byte[] data = c.doFinal(plaintext);
    byte[] output = new byte[plaintext.length];

    for (int bit = 0; bit < data.length * 8; bit++) {
      byte[] corruptData = data.clone();
      corruptData[bit / 8] ^= (1 << (bit % 8));
      ByteBuffer corruptBuff = ByteBuffer.wrap(corruptData);
      ByteBuffer outputBuff = ByteBuffer.wrap(output);

      Cipher check = Cipher.getInstance(ALGO_NAME, NATIVE_PROVIDER);
      check.init(Cipher.DECRYPT_MODE, key, algorithmParameterSpec, rnd);

      assertThrows(AEADBadTagException.class, () -> check.doFinal(corruptBuff, outputBuff));
      assertArrayEquals(new byte[plaintext.length], output);
    }
  }

  @Test
  public void whenCipherReusedWithoutReinit_throwsIVReuseException() throws Throwable {
    final SecureRandom rnd = TestUtil.MISC_SECURE_RANDOM.get();

    Cipher c = Cipher.getInstance(ALGO_NAME, NATIVE_PROVIDER);
    c.init(Cipher.ENCRYPT_MODE, key, new GCMParameterSpec(128, randomIV()), rnd);
    c.doFinal();
    assertThrows(IllegalStateException.class, c::doFinal);
  }

  @Test
  public void whenDecryptModeReused_noException() throws Throwable {
    final SecureRandom rnd = TestUtil.MISC_SECURE_RANDOM.get();

    Cipher c = Cipher.getInstance(ALGO_NAME, PROVIDER_SUN);
    c.init(Cipher.ENCRYPT_MODE, key, new GCMParameterSpec(128, randomIV()), rnd);

    byte[] data = c.doFinal();

    Cipher d = Cipher.getInstance(ALGO_NAME, NATIVE_PROVIDER);
    d.init(Cipher.DECRYPT_MODE, key, c.getParameters(), rnd);
    d.doFinal(data);
    d.doFinal(data);
  }

  @Test
  public void whenDoFinalWithoutInit_throwsCorrectException() throws Throwable {
    assertThrows(
        IllegalStateException.class,
        () -> sneakyInvoke(getSpiInstance(), "engineDoFinal", new byte[0], 0, 0, new byte[16], 0));
  }

  @Test
  public void testLargeIVs() throws Throwable {
    final SecureRandom rnd = TestUtil.MISC_SECURE_RANDOM.get();

    Cipher c = Cipher.getInstance(ALGO_NAME, NATIVE_PROVIDER);
    c.init(Cipher.ENCRYPT_MODE, key, new GCMParameterSpec(128, new byte[1024 * 1024]), rnd);
  }

  @Test
  public void testLargeAAD_decrypt() throws Throwable {
    final SecureRandom rnd = TestUtil.MISC_SECURE_RANDOM.get();

    Cipher c = Cipher.getInstance(ALGO_NAME, PROVIDER_SUN);
    byte[] aad = new byte[1024 * 1024]; // new byte[1024*1024];
    byte[] data = new byte[1024 * 1024];

    GCMParameterSpec params = new GCMParameterSpec(128, randomIV());

    ThreadLocalRandom.current().nextBytes(aad);
    ThreadLocalRandom.current().nextBytes(data);

    c.init(Cipher.ENCRYPT_MODE, key, params, rnd);
    c.updateAAD(aad);
    byte[] ciphertext = c.doFinal(data);

    Cipher c2 = Cipher.getInstance(ALGO_NAME, NATIVE_PROVIDER);
    c2.init(Cipher.DECRYPT_MODE, key, params, rnd);
    c2.updateAAD(aad);
    byte[] plaintext = c2.doFinal(ciphertext);

    assertArrayEquals(data, plaintext);

    // AAD data must be considered when decrypting
    aad[1024 * 1024 - 1]++;
    c2.init(Cipher.DECRYPT_MODE, key, params, rnd);
    c2.updateAAD(aad);
    assertThrows(AEADBadTagException.class, () -> c2.doFinal(ciphertext));
  }

  @Test
  public void testLargeAAD_encrypt() throws Throwable {
    final SecureRandom rnd = TestUtil.MISC_SECURE_RANDOM.get();

    Cipher c = Cipher.getInstance(ALGO_NAME, NATIVE_PROVIDER);
    byte[] aad = new byte[1024 * 1024]; // new byte[1024*1024];
    byte[] data = new byte[1024 * 1024];

    GCMParameterSpec params = new GCMParameterSpec(128, randomIV());

    ThreadLocalRandom.current().nextBytes(aad);
    ThreadLocalRandom.current().nextBytes(data);

    c.init(Cipher.ENCRYPT_MODE, key, params, rnd);
    c.updateAAD(aad);
    byte[] ciphertext = c.doFinal(data);

    Cipher c2 = Cipher.getInstance(ALGO_NAME, PROVIDER_SUN);
    c2.init(Cipher.DECRYPT_MODE, key, params, rnd);
    c2.updateAAD(aad);
    byte[] plaintext = c2.doFinal(ciphertext);

    assertArrayEquals(data, plaintext);
  }

  @Test
  public void testUninitializedCipher() throws Throwable {
    Object spi = getSpiInstance();

    assertThrows(
        IllegalStateException.class, () -> sneakyInvoke(spi, "engineDoFinal", new byte[0], 0, 0));
    assertThrows(
        IllegalStateException.class,
        () -> sneakyInvoke(spi, "engineDoFinal", new byte[0], 0, 0, new byte[256], 0));
    assertThrows(
        IllegalStateException.class,
        () -> sneakyInvoke(spi, "engineDoFinal", ByteBuffer.allocate(0), ByteBuffer.allocate(256)));

    assertThrows(
        IllegalStateException.class, () -> sneakyInvoke(spi, "engineUpdate", new byte[0], 0, 0));
    assertThrows(
        IllegalStateException.class,
        () -> sneakyInvoke(spi, "engineUpdate", new byte[0], 0, 0, new byte[256], 0));
    assertThrows(
        IllegalStateException.class,
        () -> sneakyInvoke(spi, "engineUpdate", ByteBuffer.allocate(0), ByteBuffer.allocate(256)));

    assertThrows(
        IllegalStateException.class, () -> sneakyInvoke(spi, "engineUpdateAAD", new byte[0], 0, 0));
    assertThrows(
        IllegalStateException.class,
        () -> sneakyInvoke(spi, "engineUpdateAAD", ByteBuffer.allocate(0)));

    assertThrows(IllegalStateException.class, () -> sneakyInvoke(spi, "engineGetOutputSize", 0));
  }

  @Test
  public void testShortArrays() throws Throwable {
    final SecureRandom rnd = TestUtil.MISC_SECURE_RANDOM.get();

    Cipher c = Cipher.getInstance(ALGO_NAME, NATIVE_PROVIDER);
    c.init(Cipher.DECRYPT_MODE, key, new GCMParameterSpec(128, new byte[12]), rnd);

    assertThrows(AEADBadTagException.class, "Input too short - need tag", () -> c.doFinal());
    assertThrows(
        AEADBadTagException.class, "Input too short - need tag", () -> c.doFinal(new byte[0]));
    assertThrows(
        AEADBadTagException.class, "Input too short - need tag", () -> c.doFinal(new byte[1]));
    assertThrows(
        AEADBadTagException.class, "Input too short - need tag", () -> c.doFinal(new byte[15]));

    c.updateAAD(new byte[16]);
    assertThrows(AEADBadTagException.class, "Input too short - need tag", () -> c.doFinal());
    c.updateAAD(new byte[16]);
    assertThrows(
        AEADBadTagException.class, "Input too short - need tag", () -> c.doFinal(new byte[0]));
    c.updateAAD(new byte[16]);
    assertThrows(
        AEADBadTagException.class, "Input too short - need tag", () -> c.doFinal(new byte[1]));
    c.updateAAD(new byte[16]);
    assertThrows(
        AEADBadTagException.class, "Input too short - need tag", () -> c.doFinal(new byte[15]));
  }

  @Test
  public void testEmptyPlaintext() throws Throwable {
    GCMParameterSpec spec = new GCMParameterSpec(128, randomIV());
    Cipher c = Cipher.getInstance(ALGO_NAME, NATIVE_PROVIDER);
    c.init(Cipher.ENCRYPT_MODE, key, spec);
    byte[] ciphertext = c.doFinal();
    c.init(Cipher.DECRYPT_MODE, key, spec);
    byte[] plaintext = c.doFinal(ciphertext);
    assertArrayEquals(new byte[0], plaintext);

    spec = new GCMParameterSpec(128, randomIV());
    c.init(Cipher.ENCRYPT_MODE, key, spec);
    c.updateAAD(PLAINTEXT);
    ciphertext = c.doFinal();
    c.init(Cipher.DECRYPT_MODE, key, spec);
    c.updateAAD(PLAINTEXT);
    plaintext = c.doFinal(ciphertext);
    assertArrayEquals(new byte[0], plaintext);
  }

  @Test
<<<<<<< HEAD
  public void safeReuse() throws Throwable {
    Cipher c = Cipher.getInstance(ALGO_NAME, NATIVE_PROVIDER);
    final Object spi = sneakyGetField(c, "spi");
    final int keyReuseThreshold = (int) sneakyGetField(spi.getClass(), "KEY_REUSE_THRESHOLD");
    assertEquals(1, keyReuseThreshold, "Test must be re-written for KEY_REUSE_THRESHOLD != 1");

    GCMParameterSpec spec1 = new GCMParameterSpec(128, randomIV());
    GCMParameterSpec spec2 = new GCMParameterSpec(128, randomIV());
    GCMParameterSpec spec3 = new GCMParameterSpec(128, randomIV());

    final byte[] plaintext1 = "Hello world!".getBytes(StandardCharsets.UTF_8);
    final byte[] plaintext2 = "Goodbye world!".getBytes(StandardCharsets.UTF_8);
    final byte[] plaintext3 = "Where am I anyway?".getBytes(StandardCharsets.UTF_8);

    assertFalse((boolean) sneakyGetField(spi, "contextInitialized"));
    assertNull(sneakyGetField(spi, "context"));
    // Encrypt then decrypt
    c.init(Cipher.ENCRYPT_MODE, key, spec1);
    assertFalse((boolean) sneakyGetField(spi, "contextInitialized"));
    assertNull(sneakyGetField(spi, "context"));
    byte[] ciphertext1 = c.doFinal(plaintext1);
    c.init(Cipher.ENCRYPT_MODE, key, spec2);
    assertFalse((boolean) sneakyGetField(spi, "contextInitialized"));
    assertNull(sneakyGetField(spi, "context"));
    byte[] ciphertext2 = c.doFinal(plaintext2);
    c.init(Cipher.ENCRYPT_MODE, key, spec3);
    assertFalse((boolean) sneakyGetField(spi, "contextInitialized"));
    assertNotNull(sneakyGetField(spi, "context"));
    byte[] ciphertext3 = c.doFinal(plaintext3);

    c.init(Cipher.DECRYPT_MODE, key, spec1);
    assertFalse((boolean) sneakyGetField(spi, "contextInitialized"));
    assertNotNull(sneakyGetField(spi, "context"));
    assertArrayEquals(plaintext1, c.doFinal(ciphertext1));
    c.init(Cipher.DECRYPT_MODE, key, spec2);
    assertFalse((boolean) sneakyGetField(spi, "contextInitialized"));
    assertNotNull(sneakyGetField(spi, "context"));
    assertArrayEquals(plaintext2, c.doFinal(ciphertext2));
    assertFalse((boolean) sneakyGetField(spi, "contextInitialized"));
    assertNotNull(sneakyGetField(spi, "context"));
    c.init(Cipher.DECRYPT_MODE, key, spec3);
    assertArrayEquals(plaintext3, c.doFinal(ciphertext3));

    // Interleaved
    c.init(Cipher.ENCRYPT_MODE, key, spec1);
    assertFalse((boolean) sneakyGetField(spi, "contextInitialized"));
    assertNotNull(sneakyGetField(spi, "context"));
    ciphertext1 = c.doFinal(plaintext1);
    c.init(Cipher.DECRYPT_MODE, key, spec1);
    assertFalse((boolean) sneakyGetField(spi, "contextInitialized"));
    assertNotNull(sneakyGetField(spi, "context"));
    assertArrayEquals(plaintext1, c.doFinal(ciphertext1));

    c.init(Cipher.ENCRYPT_MODE, key, spec2);
    assertFalse((boolean) sneakyGetField(spi, "contextInitialized"));
    assertNotNull(sneakyGetField(spi, "context"));
    ciphertext2 = c.doFinal(plaintext2);
    c.init(Cipher.DECRYPT_MODE, key, spec2);
    assertFalse((boolean) sneakyGetField(spi, "contextInitialized"));
    assertNotNull(sneakyGetField(spi, "context"));
    assertArrayEquals(plaintext2, c.doFinal(ciphertext2));

    c.init(Cipher.ENCRYPT_MODE, key, spec3);
    assertFalse((boolean) sneakyGetField(spi, "contextInitialized"));
    assertNotNull(sneakyGetField(spi, "context"));
    ciphertext3 = c.doFinal(plaintext3);
    c.init(Cipher.DECRYPT_MODE, key, spec3);
    assertFalse((boolean) sneakyGetField(spi, "contextInitialized"));
    assertNotNull(sneakyGetField(spi, "context"));
    assertArrayEquals(plaintext3, c.doFinal(ciphertext3));

    // Try a decrypt with the same key bytes but a different key object
    c.init(Cipher.DECRYPT_MODE, new SecretKeySpec(key.getEncoded(), key.getAlgorithm()), spec2);
    assertFalse((boolean) sneakyGetField(spi, "contextInitialized"));
    assertNotNull(sneakyGetField(spi, "context"));
    assertArrayEquals(plaintext2, c.doFinal(ciphertext2));
  }

  private byte[] randomIV() {
    return TestUtil.getRandomBytes(16);
  }

  @Test
  public void threadStorm() throws GeneralSecurityException, InterruptedException {
    final byte[] rngSeed = TestUtil.getRandomBytes(20);
    System.out.println("RNG Seed: " + Arrays.toString(rngSeed));
    final SecureRandom rng = SecureRandom.getInstance("SHA1PRNG");
    rng.setSeed(rngSeed);
    final int iterations = 500;
    final int threadCount = 48;

    final SecretKey[] keys = new SecretKey[3];
    byte[] buff = new byte[32];
    rng.nextBytes(buff);
    keys[0] = new SecretKeySpec(buff, 0, 16, "AES");
    keys[1] = new SecretKeySpec(buff, 0, 24, "AES");
    keys[2] = new SecretKeySpec(buff, 0, 32, "AES");

    final List<TestThread> threads = new ArrayList<>();
    for (int x = 0; x < threadCount; x++) {
      final List<SecretKey> keyList = new ArrayList<>(3);
      while (keyList.isEmpty()) {
        for (int k = 0; k < keys.length; k++) {
          if (rng.nextBoolean()) {
            keyList.add(keys[k]);
          }
        }
      }
      threads.add(new TestThread("AesCipherThread-" + x, rng, iterations, keyList));
    }

    // Start the threads
    for (final TestThread t : threads) {
      t.start();
    }

    // Wait and collect the results
    final List<Throwable> results = new ArrayList<>();
    for (final TestThread t : threads) {
      t.join();
      if (t.result != null) {
        results.add(t.result);
      }
    }
    if (!results.isEmpty()) {
      final AssertionError ex = new AssertionError("Throwable while testing threads");
      for (Throwable t : results) {
        t.printStackTrace();
        ex.addSuppressed(t);
      }
      throw ex;
    }
  }

  private static class TestThread extends Thread {
    private final SecureRandom rnd_;
    private final List<SecretKey> keys_;
    private final Cipher enc_;
    private final Cipher dec_;
    private final int iterations_;
    private final byte[] plaintext_;
    public volatile Throwable result = null;

    public TestThread(String name, SecureRandom rng, int iterations, List<SecretKey> keys)
        throws GeneralSecurityException {
      super(name);
      iterations_ = iterations;
      keys_ = keys;
      enc_ = Cipher.getInstance(ALGO_NAME, NATIVE_PROVIDER);
      dec_ = Cipher.getInstance(ALGO_NAME, NATIVE_PROVIDER);
      plaintext_ = new byte[64];
      rnd_ = SecureRandom.getInstance("SHA1PRNG");
      byte[] seed = new byte[20];
      rng.nextBytes(seed);
      rnd_.setSeed(seed);
      rnd_.nextBytes(plaintext_);
    }
=======
  public void safeCipherReuse() throws Exception {
    Cipher c1 = Cipher.getInstance(ALGO_NAME, NATIVE_PROVIDER);
    Cipher c2 = Cipher.getInstance(ALGO_NAME, NATIVE_PROVIDER);
    GCMParameterSpec spec1 = new GCMParameterSpec(128, randomIV());
    GCMParameterSpec spec2 = new GCMParameterSpec(128, randomIV());
    SecretKey key1 = new SecretKeySpec(TestUtil.getRandomBytes(16), "AES");
    SecretKey key2 = new SecretKeySpec(TestUtil.getRandomBytes(16), "AES");
    byte[] aad = TestUtil.getRandomBytes(100);
    String message = "hello world!";

    c1.init(Cipher.ENCRYPT_MODE, key1, spec1);
    c1.updateAAD(aad);
    byte[] cipherText1 = c1.doFinal(message.getBytes());
    c1.init(Cipher.DECRYPT_MODE, key1, spec1);
    c1.updateAAD(aad);
    assertEquals(message, new String(c1.doFinal(cipherText1)));

    c1.init(Cipher.ENCRYPT_MODE, key2, spec2);
    c1.updateAAD(aad);
    byte[] cipherText2 = c1.doFinal(message.getBytes());
    // Let's use a different context for decrypt
    c2.init(Cipher.DECRYPT_MODE, key2, spec2);
    c2.updateAAD(aad);
    assertEquals(message, new String(c2.doFinal(cipherText2)));

    // Let's set AAD for encrypt but ignore it by another init
    c1.init(Cipher.ENCRYPT_MODE, key2, spec1);
    c1.updateAAD(aad);
    // Initializing again and doFinal immediately after.
    c1.init(Cipher.ENCRYPT_MODE, key2, spec2);
    byte[] cipherText3 = c1.doFinal(message.getBytes());
    c2.init(Cipher.DECRYPT_MODE, key2, spec2);
    assertEquals(message, new String(c2.doFinal(cipherText3)));

    // Let's set AAD for decrypt but ignore it by another init
    c1.init(Cipher.ENCRYPT_MODE, key2, spec1);
    byte[] cipherText4 = c1.doFinal(message.getBytes());
    c2.init(Cipher.DECRYPT_MODE, key2, spec1);
    c2.updateAAD(aad);
    c2.init(Cipher.DECRYPT_MODE, key2, spec1);
    assertEquals(message, new String(c2.doFinal(cipherText4)));
  }

  private static boolean saveNativeContext(final Object obj) throws Throwable {
    return ((Boolean) sneakyInvoke(obj, "saveNativeContext")).booleanValue();
  }

  private static void assertNativeContextOk(final Object spi) throws Throwable {
    if (saveNativeContext(spi)) {
      assertNotNull(sneakyGetField(spi, "context"));
    } else {
      assertNull(sneakyGetField(spi, "context"));
    }
  }

  @Test
  public void safeReuse() throws Throwable {
    Cipher c = Cipher.getInstance(ALGO_NAME, NATIVE_PROVIDER);
    final Object spi = sneakyGetField(c, "spi");

    GCMParameterSpec spec1 = new GCMParameterSpec(128, randomIV());
    GCMParameterSpec spec2 = new GCMParameterSpec(128, randomIV());
    GCMParameterSpec spec3 = new GCMParameterSpec(128, randomIV());

    final byte[] plaintext1 = "Hello world!".getBytes(StandardCharsets.UTF_8);
    final byte[] plaintext2 = "Goodbye world!".getBytes(StandardCharsets.UTF_8);
    final byte[] plaintext3 = "Where am I anyway?".getBytes(StandardCharsets.UTF_8);

    assertFalse((boolean) sneakyGetField(spi, "contextInitialized"));
    assertNull(sneakyGetField(spi, "context"));
    // Encrypt then decrypt
    c.init(Cipher.ENCRYPT_MODE, key, spec1);
    assertFalse((boolean) sneakyGetField(spi, "contextInitialized"));
    assertNull(sneakyGetField(spi, "context"));
    byte[] ciphertext1 = c.doFinal(plaintext1);
    assertNativeContextOk(spi);
    c.init(Cipher.ENCRYPT_MODE, key, spec2);
    assertFalse((boolean) sneakyGetField(spi, "contextInitialized"));
    byte[] ciphertext2 = c.doFinal(plaintext2);
    assertNativeContextOk(spi);
    c.init(Cipher.ENCRYPT_MODE, key, spec3);
    assertFalse((boolean) sneakyGetField(spi, "contextInitialized"));
    byte[] ciphertext3 = c.doFinal(plaintext3);
    c.init(Cipher.DECRYPT_MODE, key, spec1);
    assertFalse((boolean) sneakyGetField(spi, "contextInitialized"));
    assertArrayEquals(plaintext1, c.doFinal(ciphertext1));
    assertNativeContextOk(spi);

    c.init(Cipher.DECRYPT_MODE, key, spec2);
    assertFalse((boolean) sneakyGetField(spi, "contextInitialized"));
    assertArrayEquals(plaintext2, c.doFinal(ciphertext2));
    assertNativeContextOk(spi);

    assertFalse((boolean) sneakyGetField(spi, "contextInitialized"));
    c.init(Cipher.DECRYPT_MODE, key, spec3);
    assertArrayEquals(plaintext3, c.doFinal(ciphertext3));
    assertNativeContextOk(spi);

    // Interleaved
    c.init(Cipher.ENCRYPT_MODE, key, spec1);
    assertFalse((boolean) sneakyGetField(spi, "contextInitialized"));
    ciphertext1 = c.doFinal(plaintext1);
    assertNativeContextOk(spi);
    c.init(Cipher.DECRYPT_MODE, key, spec1);
    assertFalse((boolean) sneakyGetField(spi, "contextInitialized"));
    assertArrayEquals(plaintext1, c.doFinal(ciphertext1));
    assertNativeContextOk(spi);

    c.init(Cipher.ENCRYPT_MODE, key, spec2);
    assertFalse((boolean) sneakyGetField(spi, "contextInitialized"));
    ciphertext2 = c.doFinal(plaintext2);
    assertNativeContextOk(spi);
    c.init(Cipher.DECRYPT_MODE, key, spec2);
    assertFalse((boolean) sneakyGetField(spi, "contextInitialized"));
    assertArrayEquals(plaintext2, c.doFinal(ciphertext2));
    assertNativeContextOk(spi);

    c.init(Cipher.ENCRYPT_MODE, key, spec3);
    assertFalse((boolean) sneakyGetField(spi, "contextInitialized"));
    ciphertext3 = c.doFinal(plaintext3);
    assertNativeContextOk(spi);
    c.init(Cipher.DECRYPT_MODE, key, spec3);
    assertFalse((boolean) sneakyGetField(spi, "contextInitialized"));
    assertArrayEquals(plaintext3, c.doFinal(ciphertext3));
    assertNativeContextOk(spi);

    // Try a decrypt with the same key bytes but a different key object
    c.init(Cipher.DECRYPT_MODE, new SecretKeySpec(key.getEncoded(), key.getAlgorithm()), spec2);
    assertFalse((boolean) sneakyGetField(spi, "contextInitialized"));
    assertArrayEquals(plaintext2, c.doFinal(ciphertext2));
    assertNativeContextOk(spi);
  }

  @Test
  public void badInplaceDecryptZeroizes() throws Exception {
    final int offset = 32;
    final int ciphertextLength = 8;
    final int tagLength = 16;

    final byte[] expectedRandomCiphertext = TestUtil.getRandomBytes(64);
    final byte[] invalidCiphertext = expectedRandomCiphertext.clone();

    final byte[] expectedPrefix = Arrays.copyOfRange(expectedRandomCiphertext, 0, offset);
    final byte[] expectedMiddle = new byte[ciphertextLength]; // Doesn't include the tag
    final byte[] expectedSuffix =
        Arrays.copyOfRange(expectedRandomCiphertext, offset + ciphertextLength, 64);

    final Cipher cipher = Cipher.getInstance("AES/GCM/NoPadding", NATIVE_PROVIDER);
    cipher.init(
        Cipher.DECRYPT_MODE,
        new SecretKeySpec(new byte[16], "AES"),
        new GCMParameterSpec(128, new byte[12]));

    // Decrypt in the middle of things so we can detect if something is wrong
    assertThrows(
        AEADBadTagException.class,
        () ->
            cipher.doFinal(
                invalidCiphertext,
                offset,
                ciphertextLength + tagLength,
                invalidCiphertext,
                offset));

    // Prefix should be unchanged
    final byte[] actualPrefix = Arrays.copyOfRange(invalidCiphertext, 0, offset);
    final byte[] actualMiddle =
        Arrays.copyOfRange(invalidCiphertext, offset, offset + ciphertextLength);
    final byte[] actualSuffix =
        Arrays.copyOfRange(invalidCiphertext, offset + ciphertextLength, 64);

    assertArrayEquals(expectedPrefix, actualPrefix);
    assertArrayEquals(expectedMiddle, actualMiddle);
    assertArrayEquals(expectedSuffix, actualSuffix);
  }

  // Per the documentation of Cipher.getParameters(),
  // when we haven't been initialized we should return default/random parameters.
  @Test
  public void unintCipherReturnsParameters() throws GeneralSecurityException {
    final Cipher cipher = Cipher.getInstance(ALGO_NAME, NATIVE_PROVIDER);
    final AlgorithmParameters params = cipher.getParameters();
    final GCMParameterSpec spec = params.getParameterSpec(GCMParameterSpec.class);
    // Default tag length is 128
    assertEquals(128, spec.getTLen());

    final byte[] iv = spec.getIV();
    assertNotNull(iv);
    assertEquals(12, iv.length); // Default is 96 bits / 12 bytes
    // The IV must be random. Stating it isn't all zero is good enough.
    assertFalse(Arrays.equals(new byte[12], iv));
  }

  @Test
  public void shortBufferDoesNotResetDecrypt() throws GeneralSecurityException {
    final GCMParameterSpec spec = new GCMParameterSpec(128, randomIV());
    amznC.init(Cipher.ENCRYPT_MODE, key, spec);
    final byte[] plaintext = new byte[32];
    final byte[] ciphertext = amznC.doFinal(plaintext);

    amznC.init(Cipher.DECRYPT_MODE, key, spec);
    amznC.update(ciphertext, 0, 16);

    assertThrows(ShortBufferException.class, () -> amznC.doFinal(ciphertext, 8, 8, new byte[4]));

    assertArraysHexEquals(plaintext, amznC.doFinal(ciphertext, 16, ciphertext.length - 16));
  }

  @Test
  public void arrayIndexDoesNotResetDecrypt() throws GeneralSecurityException {
    final GCMParameterSpec spec = new GCMParameterSpec(128, randomIV());
    amznC.init(Cipher.ENCRYPT_MODE, key, spec);
    final byte[] plaintext = new byte[32];
    final byte[] ciphertext = amznC.doFinal(plaintext);

    amznC.init(Cipher.DECRYPT_MODE, key, spec);
    amznC.update(ciphertext, 0, 16);

    assertThrows(
        ArrayIndexOutOfBoundsException.class,
        () -> amznC.doFinal(ciphertext, 8, 8, new byte[32], 36));

    assertArraysHexEquals(plaintext, amznC.doFinal(ciphertext, 16, ciphertext.length - 16));
  }

  @Test
  public void shortBufferDoesNotResetEncrypt() throws Exception {
    final GCMParameterSpec spec = new GCMParameterSpec(128, randomIV());
    amznC.init(Cipher.ENCRYPT_MODE, key, spec);
    final byte[] plaintext = new byte[32];
    final ByteArrayOutputStream baos = new ByteArrayOutputStream();
    baos.write(amznC.update(plaintext, 0, 16));

    assertThrows(ShortBufferException.class, () -> amznC.doFinal(plaintext, 16, 16, new byte[4]));
    baos.write(amznC.doFinal(plaintext, 16, 16));
    final byte[] ciphertext = baos.toByteArray();

    amznC.init(Cipher.DECRYPT_MODE, key, spec);

    assertArraysHexEquals(plaintext, amznC.doFinal(ciphertext));
  }

  @Test
  public void arrayIndexDoesNotResetEncrypt() throws Exception {
    final GCMParameterSpec spec = new GCMParameterSpec(128, randomIV());
    amznC.init(Cipher.ENCRYPT_MODE, key, spec);
    final byte[] plaintext = new byte[32];
    final ByteArrayOutputStream baos = new ByteArrayOutputStream();
    baos.write(amznC.update(plaintext, 0, 16));

    assertThrows(
        ArrayIndexOutOfBoundsException.class,
        () -> amznC.doFinal(plaintext, 16, 16, new byte[32], 36));
    baos.write(amznC.doFinal(plaintext, 16, 16));
    final byte[] ciphertext = baos.toByteArray();

    amznC.init(Cipher.DECRYPT_MODE, key, spec);

    assertArraysHexEquals(plaintext, amznC.doFinal(ciphertext));
  }

  @Test
  public void emptyPlaintextAtEndOfArray() throws GeneralSecurityException {
    final GCMParameterSpec spec = new GCMParameterSpec(128, randomIV());
    amznC.init(Cipher.ENCRYPT_MODE, key, spec);
    final byte[] ciphertext = amznC.doFinal();

    // Decrypt into empty array
    amznC.init(Cipher.DECRYPT_MODE, key, spec);
    assertEquals(0, amznC.doFinal(ciphertext, 0, ciphertext.length, new byte[0], 0));

    // Decrypt into non-empty array
    assertEquals(0, amznC.doFinal(ciphertext, 0, ciphertext.length, new byte[16], 0));

    // Decrypt to end of non-empty array
    assertEquals(0, amznC.doFinal(ciphertext, 0, ciphertext.length, new byte[16], 16));
  }

  private byte[] randomIV() {
    return TestUtil.getRandomBytes(16);
  }

  @Test
  public void threadStorm() throws GeneralSecurityException, InterruptedException {
    final byte[] rngSeed = TestUtil.getRandomBytes(20);
    System.out.println("RNG Seed: " + Arrays.toString(rngSeed));
    final SecureRandom rng = SecureRandom.getInstance("SHA1PRNG");
    rng.setSeed(rngSeed);
    final int iterations = 500;
    final int threadCount = 48;

    final SecretKey[] keys = new SecretKey[3];
    byte[] buff = new byte[32];
    rng.nextBytes(buff);
    keys[0] = new SecretKeySpec(buff, 0, 16, "AES");
    keys[1] = new SecretKeySpec(buff, 0, 24, "AES");
    keys[2] = new SecretKeySpec(buff, 0, 32, "AES");

    final List<TestThread> threads = new ArrayList<>();
    for (int x = 0; x < threadCount; x++) {
      final List<SecretKey> keyList = new ArrayList<>(3);
      while (keyList.isEmpty()) {
        for (int k = 0; k < keys.length; k++) {
          if (rng.nextBoolean()) {
            keyList.add(keys[k]);
          }
        }
      }
      threads.add(new TestThread("AesCipherThread-" + x, rng, iterations, keyList));
    }

    // Start the threads
    for (final TestThread t : threads) {
      t.start();
    }

    // Wait and collect the results
    final List<Throwable> results = new ArrayList<>();
    for (final TestThread t : threads) {
      t.join();
      if (t.result != null) {
        results.add(t.result);
      }
    }
    if (!results.isEmpty()) {
      final AssertionError ex = new AssertionError("Throwable while testing threads");
      for (Throwable t : results) {
        t.printStackTrace();
        ex.addSuppressed(t);
      }
      throw ex;
    }
  }

  private static class TestThread extends Thread {
    private final SecureRandom rnd_;
    private final List<SecretKey> keys_;
    private final Cipher enc_;
    private final Cipher dec_;
    private final int iterations_;
    private final byte[] plaintext_;
    public volatile Throwable result = null;

    public TestThread(String name, SecureRandom rng, int iterations, List<SecretKey> keys)
        throws GeneralSecurityException {
      super(name);
      iterations_ = iterations;
      keys_ = keys;
      enc_ = Cipher.getInstance(ALGO_NAME, NATIVE_PROVIDER);
      dec_ = Cipher.getInstance(ALGO_NAME, NATIVE_PROVIDER);
      plaintext_ = new byte[64];
      rnd_ = SecureRandom.getInstance("SHA1PRNG");
      byte[] seed = new byte[20];
      rng.nextBytes(seed);
      rnd_.setSeed(seed);
      rnd_.nextBytes(plaintext_);
    }
>>>>>>> 41145986

    @Override
    public void run() {
      for (int x = 0; x < iterations_; x++) {
        try {
          final SecretKey key = keys_.get(rnd_.nextInt(keys_.size()));
          final byte[] iv = TestUtil.getRandomBytes(12);
          final GCMParameterSpec spec = new GCMParameterSpec(128, iv);
          enc_.init(Cipher.ENCRYPT_MODE, key, spec);
          dec_.init(Cipher.DECRYPT_MODE, key, spec);
          assertArrayEquals(plaintext_, dec_.doFinal(enc_.doFinal(plaintext_)));
        } catch (final Throwable ex) {
          result = ex;
          return;
        }
      }
    }
  }
}<|MERGE_RESOLUTION|>--- conflicted
+++ resolved
@@ -3,10 +3,7 @@
 package com.amazon.corretto.crypto.provider.test;
 
 import static com.amazon.corretto.crypto.provider.test.TestUtil.NATIVE_PROVIDER;
-<<<<<<< HEAD
-=======
 import static com.amazon.corretto.crypto.provider.test.TestUtil.assertArraysHexEquals;
->>>>>>> 41145986
 import static com.amazon.corretto.crypto.provider.test.TestUtil.assertThrows;
 import static com.amazon.corretto.crypto.provider.test.TestUtil.assumeMinimumVersion;
 import static com.amazon.corretto.crypto.provider.test.TestUtil.sneakyConstruct;
@@ -226,7 +223,6 @@
           result.add(Arguments.of(first, second, tagLengthInBits));
         }
       }
-<<<<<<< HEAD
     }
     return result;
   }
@@ -290,18 +286,6 @@
     assumeMinimumVersion("1.6.0", NATIVE_PROVIDER);
     amznC.init(Cipher.ENCRYPT_MODE, key, new GCMParameterSpec(tagLengthInBits, new byte[12]));
 
-=======
-    }
-    return result;
-  }
-
-  @ParameterizedTest
-  @MethodSource("estimateOutputParams")
-  public void encryptEstimatesCorrectly(int prefixLength, int testInputLength, int tagLengthInBits)
-      throws GeneralSecurityException {
-    assumeMinimumVersion("1.6.0", NATIVE_PROVIDER);
-    amznC.init(Cipher.ENCRYPT_MODE, key, new GCMParameterSpec(tagLengthInBits, new byte[12]));
-
     // We sometimes encrypt a bit before the test case to catch if anything is cached
     if (prefixLength != 0) {
       amznC.update(new byte[prefixLength]); // Ignore output as it isn't helpful
@@ -309,60 +293,6 @@
 
     final int estimatedLength = amznC.getOutputSize(testInputLength);
     assertEquals(testInputLength + tagLengthInBits / 8, estimatedLength);
-
-    byte[] output = amznC.update(new byte[testInputLength]);
-    if (testInputLength == 0) { // As per the Javadoc for Cipher.update(byte[])
-      assertNull(output);
-    } else {
-      assertEquals(testInputLength, output.length);
-    }
-    byte[] tag = amznC.doFinal();
-    assertEquals(tagLengthInBits / 8, tag.length);
-  }
-
-  @ParameterizedTest
-  @MethodSource("estimateOutputParams")
-  public void encryptEstimatesCorrectlyPlacement(
-      int prefixLength, int testInputLength, int tagLengthInBits) throws GeneralSecurityException {
-    assumeMinimumVersion("1.6.0", NATIVE_PROVIDER);
-    amznC.init(Cipher.ENCRYPT_MODE, key, new GCMParameterSpec(tagLengthInBits, new byte[12]));
-
-    // We sometimes encrypt a bit before the test case to catch if anything is cached
-    if (prefixLength != 0) {
-      amznC.update(new byte[prefixLength]); // Ignore output as it isn't helpful
-    }
-
-    final int estimatedLength = amznC.getOutputSize(testInputLength);
-    assertEquals(testInputLength + tagLengthInBits / 8, estimatedLength);
-
-    final byte[] output =
-        new byte[testInputLength]; // AES-GCM should not change the length when encrypting (until
-    // doFinal)
-    final int actualOutputLength =
-        amznC.update(new byte[testInputLength], 0, testInputLength, output, 0);
-
-    assertEquals(testInputLength, actualOutputLength);
-
-    byte[] tag = amznC.doFinal();
-    assertEquals(tagLengthInBits / 8, tag.length);
-  }
-
-  @ParameterizedTest
-  @MethodSource("estimateOutputParams")
-  public void encryptEstimatesCorrectlyFinal(
-      int prefixLength, int testInputLength, int tagLengthInBits) throws GeneralSecurityException {
-    assumeMinimumVersion("1.6.0", NATIVE_PROVIDER);
-    amznC.init(Cipher.ENCRYPT_MODE, key, new GCMParameterSpec(tagLengthInBits, new byte[12]));
-
->>>>>>> 41145986
-    // We sometimes encrypt a bit before the test case to catch if anything is cached
-    if (prefixLength != 0) {
-      amznC.update(new byte[prefixLength]); // Ignore output as it isn't helpful
-    }
-
-    final int estimatedLength = amznC.getOutputSize(testInputLength);
-    assertEquals(testInputLength + tagLengthInBits / 8, estimatedLength);
-<<<<<<< HEAD
 
     final byte[] output = amznC.doFinal(new byte[testInputLength]);
     assertEquals(estimatedLength, output.length);
@@ -375,20 +305,6 @@
     assumeMinimumVersion("1.6.0", NATIVE_PROVIDER);
     amznC.init(Cipher.ENCRYPT_MODE, key, new GCMParameterSpec(tagLengthInBits, new byte[12]));
 
-=======
-
-    final byte[] output = amznC.doFinal(new byte[testInputLength]);
-    assertEquals(estimatedLength, output.length);
-  }
-
-  @ParameterizedTest
-  @MethodSource("estimateOutputParams")
-  public void encryptEstimatesCorrectlyPlacementFinal(
-      int prefixLength, int testInputLength, int tagLengthInBits) throws GeneralSecurityException {
-    assumeMinimumVersion("1.6.0", NATIVE_PROVIDER);
-    amznC.init(Cipher.ENCRYPT_MODE, key, new GCMParameterSpec(tagLengthInBits, new byte[12]));
-
->>>>>>> 41145986
     // We sometimes encrypt a bit before the test case to catch if anything is cached
     if (prefixLength != 0) {
       amznC.update(new byte[prefixLength]); // Ignore output as it isn't helpful
@@ -396,7 +312,6 @@
 
     final int estimatedLength = amznC.getOutputSize(testInputLength);
     assertEquals(testInputLength + tagLengthInBits / 8, estimatedLength);
-<<<<<<< HEAD
 
     final byte[] output = new byte[estimatedLength];
     final int actualOutputLength =
@@ -405,16 +320,6 @@
     assertEquals(estimatedLength, actualOutputLength);
   }
 
-=======
-
-    final byte[] output = new byte[estimatedLength];
-    final int actualOutputLength =
-        amznC.doFinal(new byte[testInputLength], 0, testInputLength, output, 0);
-
-    assertEquals(estimatedLength, actualOutputLength);
-  }
-
->>>>>>> 41145986
   @Test
   public void large_overlap_encrypt() {
     // modes:
@@ -482,15 +387,9 @@
         // make sure one-shot decrypt works okay too
         System.arraycopy(buf, outptr, buf, inptr, ciphertext_len);
         amznC.init(Cipher.DECRYPT_MODE, key, new GCMParameterSpec(128, nonce));
-<<<<<<< HEAD
 
         int plaintextlen = amznC.doFinal(buf, inptr, ciphertext_len, buf, outptr);
 
-=======
-
-        int plaintextlen = amznC.doFinal(buf, inptr, ciphertext_len, buf, outptr);
-
->>>>>>> 41145986
         assertArrayEquals(plaintext, Arrays.copyOfRange(buf, outptr, outptr + plaintextlen));
       } catch (Throwable t) {
         throw new RuntimeException("Error in mode " + mode, t);
@@ -808,11 +707,7 @@
         spi, "engineInit", Cipher.ENCRYPT_MODE, key, new GCMParameterSpec(128, randomIV()), rnd);
     assertThrows(
         ShortBufferException.class,
-<<<<<<< HEAD
-        () -> sneakyInvoke(spi, "engineDoFinal", new byte[1], 0, 1, new byte[0], 0));
-=======
         () -> sneakyInvoke(spi, "engineDoFinal", new byte[2], 0, 2, new byte[1], 0));
->>>>>>> 41145986
 
     sneakyInvoke(
         spi, "engineInit", Cipher.ENCRYPT_MODE, key, new GCMParameterSpec(128, randomIV()), rnd);
@@ -880,15 +775,12 @@
     sneakyInvoke(
         spi, "engineInit", Cipher.ENCRYPT_MODE, key, new GCMParameterSpec(128, randomIV()), rnd);
     assertThrows(
-<<<<<<< HEAD
-=======
         ArrayIndexOutOfBoundsException.class,
         () -> sneakyInvoke(spi, "engineUpdate", new byte[16], 0, 16, new byte[32], 32));
 
     sneakyInvoke(
         spi, "engineInit", Cipher.ENCRYPT_MODE, key, new GCMParameterSpec(128, randomIV()), rnd);
     assertThrows(
->>>>>>> 41145986
         ShortBufferException.class,
         () -> sneakyInvoke(spi, "engineUpdate", new byte[1024], 0, 1024, new byte[32], 0));
     sneakyInvoke(
@@ -935,14 +827,11 @@
     assertThrows(
         ArrayIndexOutOfBoundsException.class,
         () -> sneakyInvoke(spi, "engineUpdateAAD", new byte[16], 0xFFFFFFF0, 0x20));
-<<<<<<< HEAD
-=======
 
     // Output buffer without space for the tag succeeds on update
     sneakyInvoke(
         spi, "engineInit", Cipher.ENCRYPT_MODE, key, new GCMParameterSpec(128, randomIV()), rnd);
     sneakyInvoke(spi, "engineUpdate", new byte[16], 0, 16, new byte[16], 0);
->>>>>>> 41145986
   }
 
   @Test
@@ -1233,165 +1122,6 @@
   }
 
   @Test
-<<<<<<< HEAD
-  public void safeReuse() throws Throwable {
-    Cipher c = Cipher.getInstance(ALGO_NAME, NATIVE_PROVIDER);
-    final Object spi = sneakyGetField(c, "spi");
-    final int keyReuseThreshold = (int) sneakyGetField(spi.getClass(), "KEY_REUSE_THRESHOLD");
-    assertEquals(1, keyReuseThreshold, "Test must be re-written for KEY_REUSE_THRESHOLD != 1");
-
-    GCMParameterSpec spec1 = new GCMParameterSpec(128, randomIV());
-    GCMParameterSpec spec2 = new GCMParameterSpec(128, randomIV());
-    GCMParameterSpec spec3 = new GCMParameterSpec(128, randomIV());
-
-    final byte[] plaintext1 = "Hello world!".getBytes(StandardCharsets.UTF_8);
-    final byte[] plaintext2 = "Goodbye world!".getBytes(StandardCharsets.UTF_8);
-    final byte[] plaintext3 = "Where am I anyway?".getBytes(StandardCharsets.UTF_8);
-
-    assertFalse((boolean) sneakyGetField(spi, "contextInitialized"));
-    assertNull(sneakyGetField(spi, "context"));
-    // Encrypt then decrypt
-    c.init(Cipher.ENCRYPT_MODE, key, spec1);
-    assertFalse((boolean) sneakyGetField(spi, "contextInitialized"));
-    assertNull(sneakyGetField(spi, "context"));
-    byte[] ciphertext1 = c.doFinal(plaintext1);
-    c.init(Cipher.ENCRYPT_MODE, key, spec2);
-    assertFalse((boolean) sneakyGetField(spi, "contextInitialized"));
-    assertNull(sneakyGetField(spi, "context"));
-    byte[] ciphertext2 = c.doFinal(plaintext2);
-    c.init(Cipher.ENCRYPT_MODE, key, spec3);
-    assertFalse((boolean) sneakyGetField(spi, "contextInitialized"));
-    assertNotNull(sneakyGetField(spi, "context"));
-    byte[] ciphertext3 = c.doFinal(plaintext3);
-
-    c.init(Cipher.DECRYPT_MODE, key, spec1);
-    assertFalse((boolean) sneakyGetField(spi, "contextInitialized"));
-    assertNotNull(sneakyGetField(spi, "context"));
-    assertArrayEquals(plaintext1, c.doFinal(ciphertext1));
-    c.init(Cipher.DECRYPT_MODE, key, spec2);
-    assertFalse((boolean) sneakyGetField(spi, "contextInitialized"));
-    assertNotNull(sneakyGetField(spi, "context"));
-    assertArrayEquals(plaintext2, c.doFinal(ciphertext2));
-    assertFalse((boolean) sneakyGetField(spi, "contextInitialized"));
-    assertNotNull(sneakyGetField(spi, "context"));
-    c.init(Cipher.DECRYPT_MODE, key, spec3);
-    assertArrayEquals(plaintext3, c.doFinal(ciphertext3));
-
-    // Interleaved
-    c.init(Cipher.ENCRYPT_MODE, key, spec1);
-    assertFalse((boolean) sneakyGetField(spi, "contextInitialized"));
-    assertNotNull(sneakyGetField(spi, "context"));
-    ciphertext1 = c.doFinal(plaintext1);
-    c.init(Cipher.DECRYPT_MODE, key, spec1);
-    assertFalse((boolean) sneakyGetField(spi, "contextInitialized"));
-    assertNotNull(sneakyGetField(spi, "context"));
-    assertArrayEquals(plaintext1, c.doFinal(ciphertext1));
-
-    c.init(Cipher.ENCRYPT_MODE, key, spec2);
-    assertFalse((boolean) sneakyGetField(spi, "contextInitialized"));
-    assertNotNull(sneakyGetField(spi, "context"));
-    ciphertext2 = c.doFinal(plaintext2);
-    c.init(Cipher.DECRYPT_MODE, key, spec2);
-    assertFalse((boolean) sneakyGetField(spi, "contextInitialized"));
-    assertNotNull(sneakyGetField(spi, "context"));
-    assertArrayEquals(plaintext2, c.doFinal(ciphertext2));
-
-    c.init(Cipher.ENCRYPT_MODE, key, spec3);
-    assertFalse((boolean) sneakyGetField(spi, "contextInitialized"));
-    assertNotNull(sneakyGetField(spi, "context"));
-    ciphertext3 = c.doFinal(plaintext3);
-    c.init(Cipher.DECRYPT_MODE, key, spec3);
-    assertFalse((boolean) sneakyGetField(spi, "contextInitialized"));
-    assertNotNull(sneakyGetField(spi, "context"));
-    assertArrayEquals(plaintext3, c.doFinal(ciphertext3));
-
-    // Try a decrypt with the same key bytes but a different key object
-    c.init(Cipher.DECRYPT_MODE, new SecretKeySpec(key.getEncoded(), key.getAlgorithm()), spec2);
-    assertFalse((boolean) sneakyGetField(spi, "contextInitialized"));
-    assertNotNull(sneakyGetField(spi, "context"));
-    assertArrayEquals(plaintext2, c.doFinal(ciphertext2));
-  }
-
-  private byte[] randomIV() {
-    return TestUtil.getRandomBytes(16);
-  }
-
-  @Test
-  public void threadStorm() throws GeneralSecurityException, InterruptedException {
-    final byte[] rngSeed = TestUtil.getRandomBytes(20);
-    System.out.println("RNG Seed: " + Arrays.toString(rngSeed));
-    final SecureRandom rng = SecureRandom.getInstance("SHA1PRNG");
-    rng.setSeed(rngSeed);
-    final int iterations = 500;
-    final int threadCount = 48;
-
-    final SecretKey[] keys = new SecretKey[3];
-    byte[] buff = new byte[32];
-    rng.nextBytes(buff);
-    keys[0] = new SecretKeySpec(buff, 0, 16, "AES");
-    keys[1] = new SecretKeySpec(buff, 0, 24, "AES");
-    keys[2] = new SecretKeySpec(buff, 0, 32, "AES");
-
-    final List<TestThread> threads = new ArrayList<>();
-    for (int x = 0; x < threadCount; x++) {
-      final List<SecretKey> keyList = new ArrayList<>(3);
-      while (keyList.isEmpty()) {
-        for (int k = 0; k < keys.length; k++) {
-          if (rng.nextBoolean()) {
-            keyList.add(keys[k]);
-          }
-        }
-      }
-      threads.add(new TestThread("AesCipherThread-" + x, rng, iterations, keyList));
-    }
-
-    // Start the threads
-    for (final TestThread t : threads) {
-      t.start();
-    }
-
-    // Wait and collect the results
-    final List<Throwable> results = new ArrayList<>();
-    for (final TestThread t : threads) {
-      t.join();
-      if (t.result != null) {
-        results.add(t.result);
-      }
-    }
-    if (!results.isEmpty()) {
-      final AssertionError ex = new AssertionError("Throwable while testing threads");
-      for (Throwable t : results) {
-        t.printStackTrace();
-        ex.addSuppressed(t);
-      }
-      throw ex;
-    }
-  }
-
-  private static class TestThread extends Thread {
-    private final SecureRandom rnd_;
-    private final List<SecretKey> keys_;
-    private final Cipher enc_;
-    private final Cipher dec_;
-    private final int iterations_;
-    private final byte[] plaintext_;
-    public volatile Throwable result = null;
-
-    public TestThread(String name, SecureRandom rng, int iterations, List<SecretKey> keys)
-        throws GeneralSecurityException {
-      super(name);
-      iterations_ = iterations;
-      keys_ = keys;
-      enc_ = Cipher.getInstance(ALGO_NAME, NATIVE_PROVIDER);
-      dec_ = Cipher.getInstance(ALGO_NAME, NATIVE_PROVIDER);
-      plaintext_ = new byte[64];
-      rnd_ = SecureRandom.getInstance("SHA1PRNG");
-      byte[] seed = new byte[20];
-      rng.nextBytes(seed);
-      rnd_.setSeed(seed);
-      rnd_.nextBytes(plaintext_);
-    }
-=======
   public void safeCipherReuse() throws Exception {
     Cipher c1 = Cipher.getInstance(ALGO_NAME, NATIVE_PROVIDER);
     Cipher c2 = Cipher.getInstance(ALGO_NAME, NATIVE_PROVIDER);
@@ -1749,7 +1479,6 @@
       rnd_.setSeed(seed);
       rnd_.nextBytes(plaintext_);
     }
->>>>>>> 41145986
 
     @Override
     public void run() {
