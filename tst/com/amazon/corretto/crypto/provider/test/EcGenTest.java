--- conflicted
+++ resolved
@@ -10,7 +10,6 @@
 
 import java.math.BigInteger;
 import java.security.*;
-import java.security.interfaces.ECKey;
 import java.security.interfaces.ECPrivateKey;
 import java.security.interfaces.ECPublicKey;
 import java.security.spec.ECFieldFp;
@@ -22,7 +21,6 @@
 import java.security.spec.X509EncodedKeySpec;
 import java.util.ArrayList;
 import java.util.Arrays;
-import java.util.Base64;
 import java.util.List;
 
 import org.bouncycastle.asn1.ASN1Encodable;
@@ -159,44 +157,7 @@
     @MethodSource("knownCurveParams")
     public void knownCurves(ArgumentsAccessor arguments) throws Exception {
         for (final Object name : arguments.toArray()) {
-<<<<<<< HEAD
-            ECGenParameterSpec spec = new ECGenParameterSpec((String) name);
-            nativeGen.initialize(spec);
-            KeyPair nativePair = nativeGen.generateKeyPair();
-
-            jceGen.initialize(spec);
-            KeyPair jcePair = jceGen.generateKeyPair();
-            final ECParameterSpec jceParams = ((ECPublicKey) jcePair.getPublic()).getParams();
-            AlgorithmParameters p = AlgorithmParameters.getInstance("EC");
-            p.init(jceParams);
-
-            final ECParameterSpec nativeParams = ((ECPublicKey) nativePair.getPublic()).getParams();
-            assertECEquals((String) name, jceParams, nativeParams);
-
-            // Ensure we can construct the curve using raw numbers rather than the name
-            nativeGen.initialize(jceParams);
-            nativePair = nativeGen.generateKeyPair();
-            assertECEquals(name + "-explicit", jceParams, nativeParams);
-
-            final SubjectPublicKeyInfo publicKeyInfo = SubjectPublicKeyInfo.getInstance(nativePair.getPublic().getEncoded());
-            ASN1Encodable algorithmParameters = publicKeyInfo.getAlgorithm().getParameters();
-            assertTrue(algorithmParameters instanceof ASN1ObjectIdentifier, "Public key uses named curve");
-
-            // PKCS #8 = SEQ [ Integer, AlgorithmIdentifier, Octet String, ???]
-            // AlgorithmIdentifier = SEQ [ OID, {OID | SEQ}]
-            final ASN1Sequence p8 = ASN1Sequence.getInstance(nativePair.getPrivate().getEncoded());
-            final ASN1Sequence algIdentifier = (ASN1Sequence) p8.getObjectAt(1);
-            assertTrue(algIdentifier.getObjectAt(1) instanceof ASN1ObjectIdentifier, "Private key uses named curve");
-
-            // Check encoding/decoding
-            Key bouncedKey = KEY_FACTORY.generatePublic(new X509EncodedKeySpec(nativePair.getPublic().getEncoded()));
-            assertECEquals("Public key survives encoding", (ECPublicKey) nativePair.getPublic(), (ECPublicKey) bouncedKey);
-            bouncedKey = KEY_FACTORY.generatePrivate(new PKCS8EncodedKeySpec(nativePair.getPrivate().getEncoded()));
-            assertECEquals("Private key survives encoding", (ECPrivateKey) nativePair.getPrivate(), (ECPrivateKey) bouncedKey);
-
-=======
             testCurveByName((String) name);
->>>>>>> a72c6de3
         }
     }
 
