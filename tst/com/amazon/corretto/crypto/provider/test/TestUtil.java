// Copyright Amazon.com Inc. or its affiliates. All Rights Reserved.
// SPDX-License-Identifier: Apache-2.0
package com.amazon.corretto.crypto.provider.test;

import static org.junit.jupiter.api.Assertions.assertEquals;
import static org.junit.jupiter.api.Assertions.fail;

import com.amazon.corretto.crypto.provider.AmazonCorrettoCryptoProvider;
import java.io.File;
import java.io.FileInputStream;
import java.io.IOException;
import java.io.InputStream;
import java.lang.reflect.Constructor;
import java.lang.reflect.Field;
import java.lang.reflect.InvocationTargetException;
import java.lang.reflect.Method;
import java.nio.ByteBuffer;
import java.security.NoSuchAlgorithmException;
import java.security.Provider;
import java.security.SecureRandom;
import java.security.Security;
import java.util.ArrayList;
import java.util.Arrays;
import java.util.Iterator;
import java.util.List;
import java.util.Random;
import java.util.Spliterator;
import java.util.Spliterators;
import java.util.stream.Stream;
import java.util.stream.StreamSupport;
import java.util.zip.GZIPInputStream;
import javax.crypto.Cipher;
import javax.crypto.SecretKeyFactory;
import javax.crypto.spec.IvParameterSpec;
import javax.crypto.spec.SecretKeySpec;
import org.apache.commons.codec.binary.Hex;
import org.bouncycastle.crypto.Digest;
import org.bouncycastle.crypto.digests.SHA1Digest;
import org.bouncycastle.crypto.digests.SHA224Digest;
import org.bouncycastle.crypto.digests.SHA256Digest;
import org.bouncycastle.crypto.digests.SHA384Digest;
import org.bouncycastle.crypto.digests.SHA512Digest;
import org.bouncycastle.jce.provider.BouncyCastleProvider;
import org.junit.jupiter.api.Assumptions;

@SuppressWarnings("unchecked")
public class TestUtil {
  public static final String RESOURCE_REFLECTION = "REFLECTIVE_TOOLS";
  public static final String RESOURCE_PROVIDER = "JCE_PROVIDER";
  /**
   * Pseudo-resource used by ACCP tests to enforce that certain tests run by themselves. All tests
   * should takea "READ" lock on this resource. Tests which require exclusive control should take a
   * "READ_WRITE" lock.
   */
  public static final String RESOURCE_GLOBAL = "GLOBAL_TEST_LOCK";

  static final byte[] EMPTY_ARRAY = new byte[0];

  static SecretKeyFactory getHkdfSecretKeyFactory(final String digest) {
    try {
      return SecretKeyFactory.getInstance("HkdfWith" + digest, TestUtil.NATIVE_PROVIDER);
    } catch (NoSuchAlgorithmException e) {
      throw new RuntimeException(e);
    }
  }

  public static final BouncyCastleProvider BC_PROVIDER = new BouncyCastleProvider();
  public static final AmazonCorrettoCryptoProvider NATIVE_PROVIDER =
      AmazonCorrettoCryptoProvider.INSTANCE;
  public static final String NATIVE_PROVIDER_PACKAGE =
      NATIVE_PROVIDER
          .getClass()
          .getName()
          .substring(0, NATIVE_PROVIDER.getClass().getName().lastIndexOf("."));

  public static final String[][] KNOWN_CURVES =
      new String[][] {
        new String[] {
          "secp256r1", "NIST P-256", "X9.62 prime256v1", /* "prime256v1", */ "1.2.840.10045.3.1.7"
        },
        new String[] {"secp384r1", "NIST P-384", "1.3.132.0.34"},
        new String[] {"secp521r1", "NIST P-521", "1.3.132.0.35"},
      };

  // Not supported in JDK17
  public static final String[][] LEGACY_CURVES =
      new String[][] {
        // Prime Curves
        new String[] {"secp224r1", "NIST P-224", "1.3.132.0.33"},
        new String[] {"secp256k1", "1.3.132.0.10"},
      };

  public static boolean isFips() {
    return NATIVE_PROVIDER.isFips();
  }

  public static boolean isExperimentalFips() {
    return NATIVE_PROVIDER.isExperimentalFips();
  }

  public static byte[] intArrayToByteArray(final int[] array) {
    final byte[] result = new byte[array.length];
    for (int i = 0; i != array.length; i++) {
      if (array[i] < 0 || array[i] > 255) {
        throw new IllegalArgumentException("The byte value must be in rage of [0, 256).");
      }
      result[i] = (byte) array[i];
    }
    return result;
  }

  public static boolean intArrayIsEqualToByteArray(final int[] expected, final byte[] actual) {
    if (expected.length != actual.length) {
      return false;
    }
    for (int i = 0; i != expected.length; i++) {
      final int v = actual[i] & 0xFF;
      if (expected[i] != v) {
        return false;
      }
    }
    return true;
  }

  public static String getCurveOid(String nameOrOid) {
    if (nameOrOid == null) {
      return null;
    }
    switch (nameOrOid) {
      case "secp224r1":
        return "1.3.132.0.33";
      case "prime256v1":
      case "secp256r1":
        return "1.2.840.10045.3.1.7";
      case "secp256k1":
        return "1.3.132.0.10";
      case "secp384r1":
        return "1.3.132.0.34";
      case "secp521r1":
        return "1.3.132.0.35";
      default:
        return nameOrOid; // if no known curve was specified, assume it's an OID
    }
  }

  public static boolean isOid(String name) {
    return name.matches("^[\\d\\.]+$");
  }

  /**
   * Thread local instances of SecureRandom with no further guarantees about implementation or
   * security.
   *
   * <p>These are only used for testing purposes and are configured specifically for speed rather
   * than security.
   */
  public static final ThreadLocal<SecureRandom> MISC_SECURE_RANDOM =
      ThreadLocal.withInitial(
          () -> {
            try {
              // We need something non-blocking and very fast which doesn't depend on our own
              // implementation.
              return SecureRandom.getInstance("SHA1PRNG");
            } catch (final NoSuchAlgorithmException ex) {
              throw new AssertionError(ex);
            }
          });

  private static final File TEST_DIR = new File(System.getProperty("test.data.dir", "."));

  public static byte[] getRandomBytes(int length) {
    final byte[] result = new byte[length];
    MISC_SECURE_RANDOM.get().nextBytes(result);
    return result;
  }

  public static void assertArraysHexEquals(byte[] expected, byte[] actual) {
    final String expectedHex = Hex.encodeHexString(expected);
    final String actualHex = Hex.encodeHexString(actual);
    assertEquals(expectedHex, actualHex);
  }

  public static void assertThrows(Class<? extends Throwable> expected, ThrowingRunnable callable) {
    try {
      callable.run();
    } catch (Throwable t) {
      if (expected.isAssignableFrom(t.getClass())) {
        return;
      }

      throw new AssertionError("Unexpected exception: " + t, t);
    }

    fail("Expected " + expected);
  }

  public static void assertThrows(
      Class<? extends Throwable> expected, String expectedMessage, ThrowingRunnable callable) {
    try {
      callable.run();
    } catch (Throwable t) {
      if (expected.isAssignableFrom(t.getClass()) && t.getMessage().equals(expectedMessage)) {
        return;
      }

      throw new AssertionError("Unexpected exception: " + t, t);
    }

    fail("Expected " + expected);
  }

  // We need to access some package-private methods to verify that we perform proper bounds checks,
  // etc, without
  // help from the JCE builtin Cipher classes. Unfortunately, the test classes cannot live in the
  // same package as
  // the signed JAR, so we need to use reflection to cross the package boundary here.
  public static void disableByteBufferReflection() {
    try {
      Class<?> klass = Class.forName("com.amazon.corretto.crypto.provider.ReflectiveTools");
      Method m = klass.getDeclaredMethod("disableByteBufferReflection");
      m.setAccessible(true);

      m.invoke(null);
    } catch (Exception e) {
      throw new Error(e);
    }
  }

  public static void enableByteBufferReflection() {
    try {
      Class<?> klass = Class.forName("com.amazon.corretto.crypto.provider.ReflectiveTools");
      Method m = klass.getDeclaredMethod("enableByteBufferReflection");
      m.setAccessible(true);

      m.invoke(null);
    } catch (Exception e) {
      throw new Error(e);
    }
  }

  public static int sneakyInvoke_int(Object o, String methodName, Object... args) throws Throwable {
    return (Integer) sneakyInvoke(o, methodName, args);
  }

  public static boolean sneakyInvoke_boolean(Object o, String methodName, Object... args)
      throws Throwable {
    return (Boolean) sneakyInvoke(o, methodName, args);
  }

  public static <T> T sneakyInvoke(Object o, String methodName, Object... args) throws Throwable {
    Class<?> klass;
    Object receiver;

    if (o instanceof Class) {
      klass = (Class<?>) o;
      receiver = null;
    } else {
      klass = o.getClass();
      receiver = o;
    }

    return sneakyInvokeExplicit(klass, methodName, receiver, args);
  }

  public static <T> T sneakyInvokeExplicit(
      Class<?> klass, final String methodName, final Object receiver, final Object... args)
      throws Throwable {
    while (klass != null) {
      for (Method m : klass.getDeclaredMethods()) {
        if (!m.getName().equals(methodName)) continue;

        if (argsCompatible(m.getParameterTypes(), args)) {
          try {
            m.setAccessible(true);
            return (T) m.invoke(receiver, args);
          } catch (InvocationTargetException e) {
            throw e.getCause();
          }
        }
      }
      klass = klass.getSuperclass();
    }
    throw new NoSuchMethodException("Can't find match for method");
  }

  public static Object sneakyConstruct(String className, Object... args) throws Throwable {
    final Class<?> klass = Class.forName(className);
    for (final Constructor<?> c : klass.getDeclaredConstructors()) {
      if (argsCompatible(c.getParameterTypes(), args)) {
        try {
          c.setAccessible(true);
          return c.newInstance(args);
        } catch (InvocationTargetException ex) {
          throw ex.getCause();
        }
      }
    }
    throw new Error("Can't find match for method");
  }

  public static InputStream sneakyGetTestData(String fileName) {
    try {
      Class<?> klass = Class.forName("com.amazon.corretto.crypto.provider.Loader");
      return (InputStream) sneakyInvoke(klass, "getTestData", fileName);
    } catch (Throwable e) {
      throw new Error(e);
    }
  }

  public static boolean argsCompatible(final Class<?>[] parameterTypes, final Object[] args) {
    if (parameterTypes.length != args.length) {
      return false;
    }

    boolean argsMatch = true;
    for (int i = 0; i < parameterTypes.length && argsMatch; i++) {
      Class<?> parameterType = parameterTypes[i];
      if (args[i] == null) {
        argsMatch = !parameterType.isPrimitive();
        continue;
      }

      Class<?> argsType = args[i].getClass();
      if (parameterType.isPrimitive() && argsType.getPackage().getName().equals("java.lang")) {
        // See if the corresponding boxed type is passed in

        try {
          Field f = argsType.getField("TYPE");
          if (f.get(null) == parameterType) continue;
        } catch (Exception e) {
          // nope, fall through to the isAssignableFrom check
        }
      }

      if (!parameterType.isAssignableFrom(argsType)) {
        argsMatch = false;
        break;
      }
    }
    return argsMatch;
  }

  public static byte[] arrayOf(final byte b, final int len) {
    final byte[] result = new byte[len];
    Arrays.fill(result, b);
    return result;
  }

  public static byte[] decodeHex(String hex) {
    if (hex == null) {
      return new byte[0];
    }
    if (hex.length() % 2 != 0) {
      throw new IllegalArgumentException("Input length must be even");
    }
    byte[] result = new byte[hex.length() / 2];
    for (int x = 0; x < hex.length() / 2; x++) {
      result[x] = (byte) Integer.parseInt(hex.substring(2 * x, 2 * x + 2), 16);
    }
    return result;
  }

  public static InputStream getTestData(final String fileName) throws IOException {
    return new FileInputStream(new File(TEST_DIR, fileName));
  }

  public static Object sneakyGetField(final Object object, final String fieldName) {
    Field field;
    Object instance;

    if (object instanceof Class) {
      instance = null;
      field = findField(fieldName, (Class<?>) object);
    } else {
      instance = object;
      field = findField(fieldName, object.getClass());
    }

    field.setAccessible(true);

    try {
      return field.get(instance);
    } catch (IllegalAccessException e) {
      throw new RuntimeException(e);
    }
  }

  public static Class<?> sneakyGetInternalClass(final Class<?> parent, final String name)
      throws ClassNotFoundException {
    for (Class<?> clazz : parent.getDeclaredClasses()) {
      if (clazz.getSimpleName().equals(name)) {
        return clazz;
      }
    }
    throw new ClassNotFoundException(String.format("No inner class %s of %s found", name, parent));
  }

  private static Field findField(final String fieldName, Class<?> klass) {
    Field field = null;
    while (true) {
      try {
        field = klass.getDeclaredField(fieldName);
        break;
      } catch (NoSuchFieldException e) {
        // proceed to superclass
        klass = klass.getSuperclass();
        if (klass == null) {
          throw new IllegalArgumentException("Couldn't find field " + fieldName);
        }
      }
    }
    return field;
  }

  public static int versionCompare(String a, Provider provider) {
    return versionCompare(a, getProviderVersion(provider));
  }

  public static int versionCompare(String a, String b) {
    final String[] aParts = a.split("\\.");
    final String[] bParts = b.split("\\.");
    final int limit = Math.min(aParts.length, bParts.length);
    for (int x = 0; x < limit; x++) {
      int tmp = Integer.compare(Integer.parseInt(aParts[x]), Integer.parseInt(bParts[x]));
      if (tmp != 0) {
        return tmp;
      }
    }
    return Integer.compare(aParts.length, bParts.length);
  }

  private static String getProviderVersion(Provider provider) {
    try {
      return (String) sneakyInvoke(provider, "getVersionStr");
    } catch (final Throwable e) {
      return Double.toString(provider.getVersion());
    }
  }

  public static void assumeMinimumVersion(String minVersion, Provider provider) {
    String providerVersion = getProviderVersion(provider);
    Assumptions.assumeTrue(
        versionCompare(minVersion, providerVersion) <= 0,
        String.format("Required version %s, Actual version %s", minVersion, providerVersion));
  }

  public static int getJavaVersion() {
    final String[] parts = System.getProperty("java.specification.version").split("\\.");
    if (parts[0].equals("1")) {
      return Integer.parseInt(parts[1]);
    }
    return Integer.parseInt(parts[0]);
  }

  public static void assumeMinimumJavaVersion(int minVersion) {
    Assumptions.assumeTrue(getJavaVersion() >= minVersion);
  }

  public static synchronized Provider[] saveProviders() {
    return Security.getProviders();
  }

  public static synchronized void restoreProviders(final Provider[] providers) {
    if (Arrays.equals(providers, Security.getProviders())) {
      return;
    }
    for (Provider oldProvider : Security.getProviders()) {
      Security.removeProvider(oldProvider.getName());
    }
    for (Provider provider : providers) {
      Security.addProvider(provider);
    }
  }

  public static Stream<RspTestEntry> getEntriesFromFile(
      final String fileName, final boolean isCompressed) throws IOException {
    final File rsp = new File(System.getProperty("test.data.dir"), fileName);
    final InputStream is =
        isCompressed ? new GZIPInputStream(new FileInputStream(rsp)) : new FileInputStream(rsp);
    final Iterator<RspTestEntry> iterator =
        RspTestEntry.iterateOverResource(is, true); // Auto-closes stream
    final Spliterator<RspTestEntry> split =
        Spliterators.spliteratorUnknownSize(iterator, Spliterator.ORDERED);
    return StreamSupport.stream(split, false);
  }

  public static Stream<RspTestEntry> getEntriesFromFile(final String fileName) throws IOException {
    return getEntriesFromFile(fileName, true);
  }

  public static int roundUp(final int i, final int m) {
    final int d = m - (i % m);
    return d == m ? i : (i + d);
  }

  public static byte[] genData(final long seed, final int len) {
    final byte[] result = new byte[len];
    final Random rand = new Random(seed);
    rand.nextBytes(result);
    return result;
  }

  public static ByteBuffer genData(
      final long seed, final int offset, final int len, boolean isDirect) {
    final byte[] data = genData(seed, offset + len);
    final ByteBuffer result =
        isDirect ? ByteBuffer.allocateDirect(data.length) : ByteBuffer.allocate(data.length);
    return (ByteBuffer) result.put(data).position(offset);
  }

  public static ByteBuffer genData(final long seed, final int len, boolean isDirect) {
    return genData(seed, 0, len, isDirect);
  }

  public static IvParameterSpec genIv(final long seed, final int len) {
    return new IvParameterSpec(genData(seed, len));
  }

  public static SecretKeySpec genAesKey(final long seed, final int len) {
    return new SecretKeySpec(genData(seed, len / 8), "AES");
  }

  public static boolean byteBuffersAreEqual(final ByteBuffer a, final ByteBuffer b) {
    return byteBuffersAreEqual(a, Arrays.asList(b));
  }

  public static boolean byteBuffersAreEqual(final ByteBuffer a, final List<ByteBuffer> chunks) {
    final int chunksTotalLen =
        chunks.stream().map(c -> c == null ? 0 : c.remaining()).reduce(0, Integer::sum);

    if (a.remaining() != chunksTotalLen) {
      return false;
    }
    int aIndex = a.position();
    for (final ByteBuffer chunk : chunks) {
      if (chunk == null) continue;
      for (int chunkIndex = chunk.position(); chunkIndex != chunk.limit(); chunkIndex++) {
        if (a.get(aIndex) != chunk.get(chunkIndex)) return false;
        aIndex++;
      }
    }
    return true;
  }

  public static byte[] mergeByteArrays(final List<byte[]> chunks) {
    final int len = chunks.stream().map(c -> c == null ? 0 : c.length).reduce(0, Integer::sum);

    final byte[] result = new byte[len];

    int offset = 0;
    for (final byte[] chunk : chunks) {
      if (chunk == null) continue;
      System.arraycopy(chunk, 0, result, offset, chunk.length);
      offset += chunk.length;
    }

    return result;
  }

  public static ByteBuffer mergeByteBuffers(final List<ByteBuffer> chunks) {
    final int len = chunks.stream().map(c -> c == null ? 0 : c.remaining()).reduce(0, Integer::sum);

    final ByteBuffer result = ByteBuffer.allocate(len);

    for (final ByteBuffer chunk : chunks) {
      if (chunk == null) continue;
      result.put(chunk);
    }

    result.flip();

    return result;
  }

  public static List<Integer> constantPattern(final int inputLen, final int c) {
    final List<Integer> result = new ArrayList<>();
    int total = 0;
    while (total < inputLen) {
      result.add(c);
      total += c;
    }
    return result;
  }

  public static List<Integer> ascendingPattern(final int inputLen) {
    final List<Integer> result = new ArrayList<>();
    int i = 0;
    int total = 0;
    while (total < inputLen) {
      result.add(i);
      i++;
      total += i;
    }
    return result;
  }

  public static List<Integer> randomPattern(final int inputLen, final long seed) {
    final List<Integer> result = new ArrayList<>();
    final Random random = new Random(seed);
    int total = 0;
    while (total < inputLen) {
      final int c = random.nextInt(inputLen + 1);
      result.add(c);
      total += c;
    }
    return result;
  }

  public static ByteBuffer multiStepArray(
      final Cipher cipher, final List<Integer> process, final byte[] input) throws Exception {
    return multiStepArray(cipher, process, input, input.length);
  }

  public static ByteBuffer multiStepArray(
      final Cipher cipher, final List<Integer> process, final byte[] input, final int inputLen)
      throws Exception {

    final byte[] output = new byte[cipher.getOutputSize(inputLen)];

    int inputOffset = 0;
    int outputOffset = 0;

    for (final Integer p : process) {
      if (inputOffset == inputLen) break;
      final int toBeProcessed = (p + inputOffset) > inputLen ? (inputLen - inputOffset) : p;
      outputOffset += cipher.update(input, inputOffset, toBeProcessed, output, outputOffset);
      inputOffset += toBeProcessed;
    }

    if (inputOffset == inputLen) {
      outputOffset += cipher.doFinal(output, outputOffset);
    } else {
      outputOffset +=
          cipher.doFinal(input, inputOffset, inputLen - inputOffset, output, outputOffset);
    }

    return ByteBuffer.wrap(output, 0, outputOffset);
  }

  public static List<ByteBuffer> multiStepArrayMultiAllocationImplicit(
      final Cipher cipher, final List<Integer> process, final byte[] input) throws Exception {
    final List<ByteBuffer> outputChunks = new ArrayList<>();

    int inputOffset = 0;

    for (final Integer p : process) {
      if (inputOffset == input.length) break;
      final int toBeProcessed = (p + inputOffset) > input.length ? (input.length - inputOffset) : p;
      final byte[] chunk = cipher.update(input, inputOffset, toBeProcessed);
      // If input.length == 0, then javax.crypto.Cipher::update returns null.
      if (chunk != null) {
        outputChunks.add(ByteBuffer.wrap(chunk));
      }
      inputOffset += toBeProcessed;
    }

    if (inputOffset == input.length) {
      outputChunks.add(ByteBuffer.wrap(cipher.doFinal()));
    } else {
      outputChunks.add(
          ByteBuffer.wrap(cipher.doFinal(input, inputOffset, input.length - inputOffset)));
    }
    return outputChunks;
  }

  public static List<ByteBuffer> multiStepArrayMultiAllocationExplicit(
      final Cipher cipher, final List<Integer> process, final byte[] input) throws Exception {
    final List<ByteBuffer> outputChunks = new ArrayList<>();

    int inputOffset = 0;

    for (final Integer p : process) {
      if (inputOffset == input.length) break;
      final int toBeProcessed = (p + inputOffset) > input.length ? (input.length - inputOffset) : p;
      final byte[] temp = new byte[cipher.getOutputSize(toBeProcessed)];
      final int outputLen = cipher.update(input, inputOffset, toBeProcessed, temp, 0);
      outputChunks.add(ByteBuffer.wrap(temp, 0, outputLen));
      inputOffset += toBeProcessed;
    }

    final byte[] temp = new byte[cipher.getOutputSize(input.length - inputOffset)];

    final int outputLen;
    if (inputOffset == input.length) {
      outputLen = cipher.doFinal(temp, 0);
    } else {
      outputLen = cipher.doFinal(input, inputOffset, input.length - inputOffset, temp, 0);
    }
    outputChunks.add(ByteBuffer.wrap(temp, 0, outputLen));

    return outputChunks;
  }

  public static ByteBuffer oneShotByteBuffer(final Cipher cipher, final ByteBuffer input)
      throws Exception {
    final ByteBuffer output = ByteBuffer.allocate(cipher.getOutputSize(input.remaining()));
    cipher.doFinal(input, output);
    output.flip();
    return output;
  }

  public static ByteBuffer multiStepByteBuffer(
      final Cipher cipher,
      final List<Integer> process,
      final ByteBuffer input,
      final boolean outputDirect)
      throws Exception {
    final int cipherSize = cipher.getOutputSize(input.remaining());

    final ByteBuffer output =
        outputDirect ? ByteBuffer.allocateDirect(cipherSize) : ByteBuffer.allocate(cipherSize);

    for (final Integer p : process) {
      if (!input.hasRemaining()) break;
      final int toBeProcessed = p > input.remaining() ? input.remaining() : p;
      final ByteBuffer temp = input.duplicate();
      temp.limit(input.position() + toBeProcessed);
      cipher.update(temp, output);
      input.position(input.position() + toBeProcessed);
    }

    cipher.doFinal(input, output);

    output.flip();

    return output;
  }

  public static List<ByteBuffer> multiStepByteBufferMultiAllocation(
      final Cipher cipher,
      final List<Integer> process,
      final ByteBuffer input,
      final boolean outputDirect)
      throws Exception {

    final List<ByteBuffer> outputChunks = new ArrayList<>();

    for (final Integer p : process) {
      if (!input.hasRemaining()) break;
      final int toBeProcessed = p > input.remaining() ? input.remaining() : p;
      final int cipherSize = cipher.getOutputSize(toBeProcessed);
      final ByteBuffer output =
          outputDirect ? ByteBuffer.allocateDirect(cipherSize) : ByteBuffer.allocate(cipherSize);
      final ByteBuffer temp = input.duplicate();
      temp.limit(input.position() + toBeProcessed);
      cipher.update(temp, output);
      output.flip();
      outputChunks.add(output);
      input.position(input.position() + toBeProcessed);
    }

    final int cipherSize = cipher.getOutputSize(input.remaining());
    final ByteBuffer output =
        outputDirect ? ByteBuffer.allocateDirect(cipherSize) : ByteBuffer.allocate(cipherSize);
    cipher.doFinal(input, output);
    output.flip();
    outputChunks.add(output);

    return outputChunks;
  }

  public static ByteBuffer multiStepByteBufferInPlace(
      final Cipher cipher, final List<Integer> process, final ByteBuffer input) throws Exception {

    final ByteBuffer output = input.duplicate();
    output.limit(output.capacity());

    for (final Integer p : process) {
      if (!input.hasRemaining()) break;
      final int toBeProcessed = p > input.remaining() ? input.remaining() : p;
      final ByteBuffer temp = input.duplicate();
      temp.limit(input.position() + toBeProcessed);
      cipher.update(temp, output);
      input.position(input.position() + toBeProcessed);
    }

    cipher.doFinal(input, output);

    output.flip();

    return output;
  }
  // Returns the length of the output.
  public static int multiStepInPlaceArray(
      final Cipher cipher,
      final List<Integer> process,
      final byte[] inputOutput,
      final int inputLen)
      throws Exception {

    int inputOffset = 0;
    int outputOffset = 0;

    for (final Integer p : process) {
      if (inputOffset == inputLen) break;
      final int toBeProcessed = (p + inputOffset) > inputLen ? (inputLen - inputOffset) : p;
      outputOffset +=
          cipher.update(inputOutput, inputOffset, toBeProcessed, inputOutput, outputOffset);
      inputOffset += toBeProcessed;
    }

    if (inputOffset == inputLen) {
      outputOffset += cipher.doFinal(inputOutput, outputOffset);
    } else {
      outputOffset +=
          cipher.doFinal(
              inputOutput, inputOffset, inputLen - inputOffset, inputOutput, outputOffset);
    }

    return outputOffset;
  }

  public static List<Integer> genPattern(final long seed, final int choice, final int inputLen) {
    if (choice < 0) {
      return randomPattern(inputLen, seed);
    }
    if (choice == 0) {
      return ascendingPattern(inputLen);
    }
    return constantPattern(inputLen, choice);
  }

  static Digest bcDigest(final String digest) {
    switch (digest) {
      case "SHA1":
        return new SHA1Digest();
      case "SHA224":
        return new SHA224Digest();
      case "SHA256":
        return new SHA256Digest();
      case "SHA384":
        return new SHA384Digest();
      case "SHA512":
        return new SHA512Digest();
      default:
        return null;
    }
  }

  static boolean edKeyFactoryRegistered() {
    return "true"
        .equals(System.getProperty("com.amazon.corretto.crypto.provider.registerEdKeyFactory"));
  }
<<<<<<< HEAD

  private static native byte[] computeMLDSAMuInternal(byte[] pubKeyEncoded, byte[] message);

  /**
   * Computes mu as defined on line 6 of Algorithm 7 and line 7 of Algorithm 8 in NIST FIPS 204.
   *
   * <p>See <a href="https://csrc.nist.gov/pubs/fips/204/final">FIPS 204</a>
   *
   * @param publicKey ML-DSA public key
   * @param message byte array of the message over which to compute mu
   * @return a byte[] of length 64 containing mu
   */
  static byte[] computeMLDSAMu(PublicKey publicKey, byte[] message) {
    if (publicKey == null || !publicKey.getAlgorithm().startsWith("ML-DSA") || message == null) {
      throw new IllegalArgumentException();
    }
    return computeMLDSAMuInternal(publicKey.getEncoded(), message);
  }

  /**
   * Set or unset an environment variable at runtime
   *
   * <p>Java does not provide a way to do this, so we need to use POSIX calls over JNI.
   *
   * @param name of the environment variable to set or unset
   * @param value of the environment variable to set, or |null| to unset the variable
   * @return a byte[] of length 64 containing mu
   */
  static native void setEnv(String name, String value);
=======
>>>>>>> eb936b18
}<|MERGE_RESOLUTION|>--- conflicted
+++ resolved
@@ -841,25 +841,6 @@
     return "true"
         .equals(System.getProperty("com.amazon.corretto.crypto.provider.registerEdKeyFactory"));
   }
-<<<<<<< HEAD
-
-  private static native byte[] computeMLDSAMuInternal(byte[] pubKeyEncoded, byte[] message);
-
-  /**
-   * Computes mu as defined on line 6 of Algorithm 7 and line 7 of Algorithm 8 in NIST FIPS 204.
-   *
-   * <p>See <a href="https://csrc.nist.gov/pubs/fips/204/final">FIPS 204</a>
-   *
-   * @param publicKey ML-DSA public key
-   * @param message byte array of the message over which to compute mu
-   * @return a byte[] of length 64 containing mu
-   */
-  static byte[] computeMLDSAMu(PublicKey publicKey, byte[] message) {
-    if (publicKey == null || !publicKey.getAlgorithm().startsWith("ML-DSA") || message == null) {
-      throw new IllegalArgumentException();
-    }
-    return computeMLDSAMuInternal(publicKey.getEncoded(), message);
-  }
 
   /**
    * Set or unset an environment variable at runtime
@@ -871,6 +852,4 @@
    * @return a byte[] of length 64 containing mu
    */
   static native void setEnv(String name, String value);
-=======
->>>>>>> eb936b18
 }