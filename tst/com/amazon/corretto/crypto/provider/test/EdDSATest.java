// Copyright Amazon.com Inc. or its affiliates. All Rights Reserved.
// SPDX-License-Identifier: Apache-2.0
package com.amazon.corretto.crypto.provider.test;

import static com.amazon.corretto.crypto.provider.test.TestUtil.NATIVE_PROVIDER;
import static org.junit.jupiter.api.Assertions.assertArrayEquals;
import static org.junit.jupiter.api.Assertions.assertEquals;
import static org.junit.jupiter.api.Assertions.assertFalse;
import static org.junit.jupiter.api.Assertions.assertNotNull;
import static org.junit.jupiter.api.Assertions.assertTrue;
import static org.junit.jupiter.api.Assertions.fail;
import static org.junit.jupiter.api.Assumptions.assumeTrue;

import java.io.IOException;
import java.lang.reflect.Constructor;
import java.security.*;
import java.security.InvalidAlgorithmParameterException;
import java.security.InvalidKeyException;
import java.security.InvalidParameterException;
import java.security.spec.AlgorithmParameterSpec;
import java.security.spec.InvalidKeySpecException;
import java.security.spec.PKCS8EncodedKeySpec;
import java.security.spec.X509EncodedKeySpec;
import java.util.Arrays;
import java.util.Random;
import org.bouncycastle.crypto.params.Ed25519PrivateKeyParameters;
import org.bouncycastle.crypto.params.Ed25519PublicKeyParameters;
import org.bouncycastle.crypto.signers.Ed25519phSigner;
import org.bouncycastle.crypto.util.PrivateKeyFactory;
import org.bouncycastle.crypto.util.PublicKeyFactory;
import org.bouncycastle.jce.provider.BouncyCastleProvider;
import org.junit.jupiter.api.AfterEach;
import org.junit.jupiter.api.BeforeEach;
import org.junit.jupiter.api.Test;
import org.junit.jupiter.api.condition.EnabledForJreRange;
import org.junit.jupiter.api.condition.JRE;
import org.junit.jupiter.api.extension.ExtendWith;
import org.junit.jupiter.api.parallel.Execution;
import org.junit.jupiter.api.parallel.ExecutionMode;
import org.junit.jupiter.api.parallel.ResourceAccessMode;
import org.junit.jupiter.api.parallel.ResourceLock;

@ExtendWith(TestResultLogger.class)
@Execution(ExecutionMode.CONCURRENT)
@ResourceLock(value = TestUtil.RESOURCE_GLOBAL, mode = ResourceAccessMode.READ)
@EnabledForJreRange(min = JRE.JAVA_15)
public class EdDSATest {

  private KeyPairGenerator nativeGen;
  private KeyPairGenerator jceGen;
  private KeyPairGenerator bcGen;
  private static final BouncyCastleProvider BOUNCYCASTLE_PROVIDER = new BouncyCastleProvider();

  // TODO: remove this disablement when ACCP consumes an AWS-LC-FIPS release with Ed25519ph
  public static boolean ed25519phIsEnabled() {
    return !NATIVE_PROVIDER.isFips() || NATIVE_PROVIDER.isExperimentalFips();
  }

  // This test fixture wraps BouncyCastle's lower-loevel API to provide a JCA Signature impl for
  // interop testing
  private final Signature bcPrehashSig =
      new Signature("Ed25519ph") {
        private final Ed25519phSigner signer = new Ed25519phSigner(new byte[] {});

        @Override
        protected void engineInitSign(PrivateKey privateKey) throws InvalidKeyException {
          try {
            Ed25519PrivateKeyParameters privateKeyParams =
                (Ed25519PrivateKeyParameters) PrivateKeyFactory.createKey(privateKey.getEncoded());
            signer.init(true, privateKeyParams);
          } catch (IOException e) {
            throw new RuntimeException(e);
          }
        }

        @Override
        protected void engineInitVerify(PublicKey publicKey) throws InvalidKeyException {
          try {
            Ed25519PublicKeyParameters publicKeyParams =
                (Ed25519PublicKeyParameters) PublicKeyFactory.createKey(publicKey.getEncoded());
            signer.init(false, publicKeyParams);
          } catch (IOException e) {
            throw new RuntimeException(e);
          }
        }

        @Override
        protected void engineUpdate(byte b) throws SignatureException {
          engineUpdate(new byte[] {b}, 0, 1);
        }

        @Override
        protected void engineUpdate(byte[] b, int off, int len) throws SignatureException {
          signer.update(b, off, len);
        }

        @Override
        protected byte[] engineSign() throws SignatureException {
          return signer.generateSignature();
        }

        @Override
        protected boolean engineVerify(byte[] sigBytes) throws SignatureException {
          return signer.verifySignature(sigBytes);
        }

        @Override
        protected void engineSetParameter(AlgorithmParameterSpec params)
            throws InvalidAlgorithmParameterException {
          throw new UnsupportedOperationException();
        }

        @Override
        @Deprecated
        protected void engineSetParameter(String param, Object value)
            throws InvalidParameterException {
          throw new UnsupportedOperationException();
        }

        @Override
        @Deprecated
        protected Object engineGetParameter(String param) throws InvalidParameterException {
          throw new UnsupportedOperationException();
        }
      };

  @BeforeEach
  public void setup() throws GeneralSecurityException {
    nativeGen = KeyPairGenerator.getInstance("Ed25519", NATIVE_PROVIDER);
    jceGen = KeyPairGenerator.getInstance("Ed25519", "SunEC");
    bcGen = KeyPairGenerator.getInstance("Ed25519", BOUNCYCASTLE_PROVIDER);
  }

  @AfterEach
  public void teardown() {
    // It is unclear if JUnit always properly releases references to classes and thus we may have
    // memory leaks
    // if we do not properly null our references
    nativeGen = null;
    jceGen = null;
    bcGen = null;
  }

  @Test
  public void uniqueKeyGen() {
    final KeyPair kp1 = nativeGen.generateKeyPair();
    final KeyPair kp2 = nativeGen.generateKeyPair();

    final byte[] pk1 = kp1.getPrivate().getEncoded();
    final byte[] pk2 = kp2.getPrivate().getEncoded();

    final byte[] pbk1 = kp1.getPublic().getEncoded();
    final byte[] pbk2 = kp2.getPublic().getEncoded();

    assertFalse(Arrays.equals(pk1, pk2));
    assertFalse(Arrays.equals(pbk1, pbk2));
  }

  @Test
  public void keyGenValidation() throws GeneralSecurityException {
    // Generate Keys with ACCP & Sign/Verify with SunEC
    final byte[] message = new byte[] {0, 1, 2, 3, 4, 5, 6, 7, 8, 9};
    final KeyPair keyPair = nativeGen.generateKeyPair();

    final PKCS8EncodedKeySpec privateKeyPkcs8 =
        new PKCS8EncodedKeySpec(keyPair.getPrivate().getEncoded());
    final X509EncodedKeySpec publicKeyX509 =
        new X509EncodedKeySpec(keyPair.getPublic().getEncoded());

    final KeyFactory kf = KeyFactory.getInstance("EdDSA", "SunEC");

    final PrivateKey privateKey = kf.generatePrivate(privateKeyPkcs8);
    final PublicKey publicKey = kf.generatePublic(publicKeyX509);

    final Signature eddsa = Signature.getInstance("Ed25519", "SunEC");

    eddsa.initSign(privateKey);
    eddsa.update(message, 0, message.length);
    final byte[] signature = eddsa.sign();
    eddsa.initVerify(publicKey);
    eddsa.update(message);
    assertTrue(eddsa.verify(signature));
  }

  @Test
  public void keyFactoryValidation() throws GeneralSecurityException {
    assumeTrue(TestUtil.edKeyFactoryRegistered());
    final KeyPair keyPair = jceGen.generateKeyPair();

    final byte[] privateKeyJCE = keyPair.getPrivate().getEncoded();
    final byte[] publicKeyJCE = keyPair.getPublic().getEncoded();

    final PKCS8EncodedKeySpec privateKeyPkcs8 = new PKCS8EncodedKeySpec(privateKeyJCE);
    final X509EncodedKeySpec publicKeyX509 = new X509EncodedKeySpec(publicKeyJCE);

    final KeyFactory kf = KeyFactory.getInstance("Ed25519", NATIVE_PROVIDER);

    final byte[] privateKeyACCP = kf.generatePrivate(privateKeyPkcs8).getEncoded();
    final byte[] publicKeyACCP = kf.generatePublic(publicKeyX509).getEncoded();

    // Confirm that ACCP & SunEC keys are equivalent
    assertArrayEquals(privateKeyACCP, privateKeyJCE);
    assertArrayEquals(publicKeyACCP, publicKeyJCE);
  }

  @Test
  public void selfValidation() throws GeneralSecurityException {
    final Signature nativeSignerSig = Signature.getInstance("Ed25519", NATIVE_PROVIDER);
    final Signature nativeVerifierSig = Signature.getInstance("Ed25519", NATIVE_PROVIDER);
    testInteropValidation(nativeSignerSig, nativeVerifierSig, false);
  }

  @Test
  public void jceInteropValidation() throws GeneralSecurityException {
    final Signature nativeSig = Signature.getInstance("Ed25519", NATIVE_PROVIDER);
    final Signature jceSig = Signature.getInstance("Ed25519", "SunEC");
    testInteropValidation(nativeSig, jceSig, false);
  }

  @Test
  public void bcInteropValidation() throws GeneralSecurityException {
    final Signature nativeSig = Signature.getInstance("Ed25519", NATIVE_PROVIDER);
    final Signature bcSig = Signature.getInstance("Ed25519", BOUNCYCASTLE_PROVIDER);
    testInteropValidation(nativeSig, bcSig, false);
  }

  @Test
  public void selfValidationPh() throws GeneralSecurityException {
    assumeTrue(ed25519phIsEnabled());
    final Signature nativeSignerSig = Signature.getInstance("Ed25519ph", NATIVE_PROVIDER);
    final Signature nativeVerifierSig = Signature.getInstance("Ed25519ph", NATIVE_PROVIDER);
    testInteropValidation(nativeSignerSig, nativeVerifierSig, true);
  }

  @Test
  public void jceInteropValidationPh() throws GeneralSecurityException {
    assumeTrue(ed25519phIsEnabled());
    final Signature nativeSig = Signature.getInstance("Ed25519ph", NATIVE_PROVIDER);
    final Signature jceSig = Signature.getInstance("Ed25519", "SunEC");
    makeJceSignaturePh(jceSig);
    testInteropValidation(nativeSig, jceSig, true);
  }

  @Test
  public void bcInteropValidationPh() throws GeneralSecurityException {
    assumeTrue(ed25519phIsEnabled());
    final Signature nativeSig = Signature.getInstance("Ed25519ph", NATIVE_PROVIDER);
    testInteropValidation(nativeSig, bcPrehashSig, true);
  }

  @Test // sanity check to assert that JCE and BC are interoperable
  public void bcJceInteropValidationPh() throws GeneralSecurityException {
    assumeTrue(ed25519phIsEnabled());
    final Signature jceSig = Signature.getInstance("Ed25519", "SunEC");
    makeJceSignaturePh(jceSig);
    testInteropValidation(jceSig, bcPrehashSig, true);
  }

  public void testInteropValidation(Signature one, Signature two, boolean preHash)
      throws GeneralSecurityException {
    final String oneStr = one.getProvider() == null ? "BC" : one.getProvider().getName();
    final String twoStr = two.getProvider() == null ? "BC" : two.getProvider().getName();
    // We're agnostic to key provider as demonstrated in other tests
    final KeyPair keyPair = nativeGen.generateKeyPair();

    PrivateKey privateKey = keyPair.getPrivate();
    final PublicKey publicKey = keyPair.getPublic();
    byte[] message, signature1, signature2;
    Random random = new Random();

    for (int messageLength = 1; messageLength <= 1024; messageLength++) {
      message = new byte[messageLength];
      random.nextBytes(message);

      // Sign with one, Verify with two
      one.initSign(privateKey);
      one.update(message);
      signature1 = one.sign();
      two.initVerify(publicKey);
      two.update(message);
      assertTrue(
          two.verify(signature1),
          String.format("%s->%s: Ed25519%s", oneStr, twoStr, preHash ? "ph" : ""));

      // Sign with two, Verify with one
      two.initSign(privateKey);
      two.update(message);
      signature2 = two.sign();
      one.initVerify(publicKey);
      one.update(message);
      assertTrue(
          one.verify(signature2),
          String.format("%s->%s: Ed25519%s", twoStr, oneStr, preHash ? "ph" : ""));

      // Ed25519(ph) is deterministic, so signatures should be equal
      assertArrayEquals(signature1, signature2);
    }
  }

  @Test // https://www.rfc-editor.org/rfc/rfc8032.html#section-7.3
  public void rfc8032KAT() throws Exception {
    assumeTrue(ed25519phIsEnabled());
    byte[] pkcs8 =
        TestUtil.decodeHex(
            "302e020100300506032b657004220420833fe62409237b9d62ec77587520911e9a759cec1d19755b7da901b96dca3d42");
    byte[] x509 =
        TestUtil.decodeHex(
            "302a300506032b6570032100ec172b93ad5e563bf4932c70e1245034c35467ef2efd4d64ebf819683467e2bf");
    byte[] message = TestUtil.decodeHex("616263");
    byte[] expected =
        TestUtil.decodeHex(
            "98a70222f0b8121aa9d30f813d683f809e462b469c7ff87639499bb94e6dae4131f85042463c2a355a2003d062adf5aaa10b8c61e636062aaad11c2a26083406");

    final KeyFactory kf = KeyFactory.getInstance("Ed25519");
    final PrivateKey privateKey = kf.generatePrivate(new PKCS8EncodedKeySpec(pkcs8));
    final PublicKey publicKey = kf.generatePublic(new X509EncodedKeySpec(x509));

    Signature signer = Signature.getInstance("Ed25519ph", NATIVE_PROVIDER);
    Signature verifier = Signature.getInstance("Ed25519ph", NATIVE_PROVIDER);

    signer.initSign(privateKey);
    signer.update(message);
    byte[] signature = signer.sign();
    verifier.initVerify(publicKey);
    verifier.update(message);
    assertTrue(verifier.verify(signature), String.format("ACCP->ACCP: Ed25519ph"));
    assertArrayEquals(expected, signature);
  }

  @Test
  public void bcKeyValidation() throws GeneralSecurityException {
    // Generate keys with ACCP and use BC KeyFactory to get equivalent Keys
    final KeyPair kp = nativeGen.generateKeyPair();
    final byte[] pkACCP = kp.getPrivate().getEncoded();
    final byte[] pbkACCP = kp.getPublic().getEncoded();

    final PKCS8EncodedKeySpec privateKeyPkcs8 = new PKCS8EncodedKeySpec(pkACCP);
    final X509EncodedKeySpec publicKeyX509 = new X509EncodedKeySpec(pbkACCP);

    final KeyFactory kf = KeyFactory.getInstance("Ed25519", BOUNCYCASTLE_PROVIDER);

    final byte[] pkBC = kf.generatePrivate(privateKeyPkcs8).getEncoded();
    final byte[] pbkBC = kf.generatePublic(publicKeyX509).getEncoded();

    // Confirm that ACCP & BC keys are equivalent
    assertArrayEquals(pkACCP, pkBC);
    assertArrayEquals(pbkACCP, pbkBC);
  }

  @Test
  public void jceKeyValidation() throws Exception {
    // Generate keys with ACCP and use JCE KeyFactory to get equivalent Keys
    final KeyPair kp = nativeGen.generateKeyPair();
    final Class<?> edPrivateKeyCls = Class.forName("java.security.interfaces.EdECPrivateKey");
    final Class<?> edPPublicKeyCls = Class.forName("java.security.interfaces.EdECPublicKey");
    assertTrue(edPrivateKeyCls.isAssignableFrom(kp.getPrivate().getClass()));
    assertTrue(edPPublicKeyCls.isAssignableFrom(kp.getPublic().getClass()));
    final byte[] privateKeyAccpEncoding = kp.getPrivate().getEncoded();
    final byte[] publicKeyAccpEncoding = kp.getPublic().getEncoded();

    final PKCS8EncodedKeySpec privateKeyPkcs8 = new PKCS8EncodedKeySpec(privateKeyAccpEncoding);
    final X509EncodedKeySpec publicKeyX509 = new X509EncodedKeySpec(publicKeyAccpEncoding);

    final KeyFactory kf = KeyFactory.getInstance("Ed25519", "SunEC");

    final PrivateKey privateKeyJce = kf.generatePrivate(privateKeyPkcs8);
    final PublicKey publicKeyJce = kf.generatePublic(publicKeyX509);

    // Confirm that ACCP & SunJCE keys are equivalent
    assertArrayEquals(privateKeyAccpEncoding, privateKeyJce.getEncoded());
    assertArrayEquals(publicKeyAccpEncoding, publicKeyJce.getEncoded());

    // SunEC keys produced by its KeyFactory should be usable by EdDSA from ACCP
    final Signature sigService = Signature.getInstance("EdDSA", NATIVE_PROVIDER);

    for (int messageLength = 1; messageLength <= 1024; messageLength++) {
      final byte[] message = new byte[messageLength];
      final Random rand = new Random(messageLength);
      rand.nextBytes(message);

      sigService.initSign(privateKeyJce);
      sigService.update(message);
      final byte[] signature = sigService.sign();

      sigService.initVerify(publicKeyJce);
      sigService.update(message);
      assertTrue(sigService.verify(signature));
    }
  }

  @Test
  public void eddsaValidation() throws GeneralSecurityException {
    testEdDSAValidation("EdDSA");
    testEdDSAValidation("Ed25519");
  }

  @Test
  public void ed25519phValidation() throws GeneralSecurityException {
    assumeTrue(ed25519phIsEnabled());
    testEdDSAValidation("Ed25519ph");
  }

  private void testEdDSAValidation(String algorithm) throws GeneralSecurityException {
    final byte[] message = new byte[] {0, 1, 2, 3, 4, 5, 6, 7, 8, 9};
    // Generate keys, sign, & verify with ACCP
    final Signature eddsa = Signature.getInstance(algorithm, NATIVE_PROVIDER);
    final KeyPair keyPair = nativeGen.generateKeyPair();

    eddsa.initSign(keyPair.getPrivate());
    eddsa.update(message, 0, message.length);
    final byte[] signature = eddsa.sign();

    eddsa.initVerify(keyPair.getPublic());
    eddsa.update(message, 0, message.length);
    assertTrue(eddsa.verify(signature));
  }

  @Test
  public void mismatchSignature() throws GeneralSecurityException {
    byte[] message1 = new byte[] {0, 1, 2, 3, 4, 5, 6, 7, 8, 9};
    byte[] message2 = new byte[] {5, 5, 5, 5, 5, 5, 5, 5, 5, 5};

    final KeyPair kp = nativeGen.generateKeyPair();

    Signature nativeSig = Signature.getInstance("Ed25519", NATIVE_PROVIDER);
    final Signature jceSig = Signature.getInstance("Ed25519", "SunEC");

    nativeSig.initSign(kp.getPrivate());
    nativeSig.update(message1, 0, message1.length);
    byte[] signature = nativeSig.sign();

    nativeSig.initVerify(kp.getPublic());
    nativeSig.update(message2, 0, message2.length);
    assertFalse(nativeSig.verify(signature));

    jceSig.initVerify(kp.getPublic());
    jceSig.update(message2, 0, message2.length);
    assertFalse(jceSig.verify(signature));

    if (!ed25519phIsEnabled()) {
      return;
    }

    nativeSig = Signature.getInstance("Ed25519ph", NATIVE_PROVIDER);
    nativeSig.initSign(kp.getPrivate());
    nativeSig.update(message1, 0, message1.length);
    signature = nativeSig.sign();

    nativeSig.initVerify(kp.getPublic());
    nativeSig.update(message2, 0, message2.length);
    assertFalse(nativeSig.verify(signature));

    makeJceSignaturePh(jceSig);

    jceSig.initVerify(kp.getPublic());
    jceSig.update(message2, 0, message2.length);
    assertFalse(jceSig.verify(signature));
  }

  @Test
  public void testInvalidKey() throws GeneralSecurityException {
    assumeTrue(TestUtil.edKeyFactoryRegistered());
    byte[] invalidKeyBytes = new byte[] {};
    PKCS8EncodedKeySpec invalidPrivateKeySpec = new PKCS8EncodedKeySpec(invalidKeyBytes);
    X509EncodedKeySpec invalidPublicKeySpec = new X509EncodedKeySpec(invalidKeyBytes);

    final KeyFactory kf = KeyFactory.getInstance("Ed25519", NATIVE_PROVIDER);

    TestUtil.assertThrows(
        InvalidKeySpecException.class, () -> kf.generatePrivate(invalidPrivateKeySpec));
    TestUtil.assertThrows(
        InvalidKeySpecException.class, () -> kf.generatePublic(invalidPublicKeySpec));
  }

  @Test
  public void testNullInputs() throws GeneralSecurityException {
    // Test SunEC behavior
    KeyPair keyPair = jceGen.generateKeyPair();
    Signature jceSig = Signature.getInstance("Ed25519", "SunEC");
    // Test with null message
    jceSig.initSign(keyPair.getPrivate());
    TestUtil.assertThrows(NullPointerException.class, () -> jceSig.update((byte[]) null));
    // Test with null signature
    jceSig.initVerify(keyPair.getPublic());
<<<<<<< HEAD
    try {
      boolean result = jceSig.verify(null);
      // Acc to the Signature.verify() interface, if anything is wrong with the signature the
      // implementation should throw a SignatureException, which should ideally apply for the case
      // of `null` signature as well.
      // https://github.com/openjdk/jdk/blob/jdk-17%2B35/src/java.base/share/classes/java/security/Signature.java#L782-L786
      // But until JDK 20, the sun.security.ec.ed.EdDSASignature implementation, skipped signature
      // verification and returned a `false` instead, when its `message` object was null (default).
      // https://github.com/openjdk/jdk/blob/jdk-20%2B35/src/jdk.crypto.ec/share/classes/sun/security/ec/ed/EdDSASignature.java#L213-L215
      // Bug report: https://bugs.openjdk.org/browse/JDK-8300399
      assertFalse(result);
    } catch (SignatureException e) {
      // In JDK 21, the implementation was fixed to perform verification for empty (null) message
      // https://github.com/openjdk/jdk/commit/b317658d69a477df04ded3cc2e107970f8a6e20d
      // and thereby comply with Signature.verify() interface to throw SignatureException for a
      // null signature
      // https://github.com/openjdk/jdk/blob/jdk-21%2B35/src/jdk.crypto.ec/share/classes/sun/security/ec/ed/EdDSASignature.java#L213-L215
      assertEquals("signature was null", e.getMessage());
    }

=======
    // On older targets such as JDK 17, verifying a null signature will return false.
    // However, in JDK 21, this returns a SignatureException why is we must catch the exception.
    try {
      assertFalse(jceSig.verify(null));
    } catch (SignatureException e) {
      // JDK 21 throws SignatureException for null signature
    }
>>>>>>> 147e74eb
    // Test BouncyCastle behavior
    KeyPair keyPair2 = bcGen.generateKeyPair();
    Signature bcSig = Signature.getInstance("Ed25519", BOUNCYCASTLE_PROVIDER);
    // Test with null message
    bcSig.initSign(keyPair2.getPrivate());
    TestUtil.assertThrows(NullPointerException.class, () -> bcSig.update((byte[]) null));
    // Test with null signature
    bcSig.initVerify(keyPair2.getPublic());
    TestUtil.assertThrows(NullPointerException.class, () -> bcSig.verify(null));

    // Test ACCP behavior
    KeyPair keyPair3 = nativeGen.generateKeyPair();
    Signature nativeSig = Signature.getInstance("Ed25519", NATIVE_PROVIDER);
    // Test with null message
    nativeSig.initSign(keyPair3.getPrivate());
    TestUtil.assertThrows(NullPointerException.class, () -> nativeSig.update((byte[]) null));
    // Test with null signature
    nativeSig.initVerify(keyPair3.getPublic());
    TestUtil.assertThrows(NullPointerException.class, () -> nativeSig.verify(null));
  }

  private static void makeJceSignaturePh(Signature sig) {
    assertTrue(ed25519phIsEnabled());
    AlgorithmParameterSpec paramSpec = null;
    try {
      Class<?> eddsaParamSpecClass = Class.forName("java.security.spec.EdDSAParameterSpec");
      assertNotNull(eddsaParamSpecClass);
      Constructor<?> constructor = eddsaParamSpecClass.getConstructor(boolean.class);
      assertNotNull(constructor);
      paramSpec = (AlgorithmParameterSpec) constructor.newInstance(true);
      assertNotNull(paramSpec);
      sig.setParameter(paramSpec);
    } catch (Exception e) {
      e.printStackTrace();
      fail("Failed to create EdDSAParameterSpec", e);
    }
  }
}<|MERGE_RESOLUTION|>--- conflicted
+++ resolved
@@ -482,7 +482,6 @@
     TestUtil.assertThrows(NullPointerException.class, () -> jceSig.update((byte[]) null));
     // Test with null signature
     jceSig.initVerify(keyPair.getPublic());
-<<<<<<< HEAD
     try {
       boolean result = jceSig.verify(null);
       // Acc to the Signature.verify() interface, if anything is wrong with the signature the
@@ -502,16 +501,6 @@
       // https://github.com/openjdk/jdk/blob/jdk-21%2B35/src/jdk.crypto.ec/share/classes/sun/security/ec/ed/EdDSASignature.java#L213-L215
       assertEquals("signature was null", e.getMessage());
     }
-
-=======
-    // On older targets such as JDK 17, verifying a null signature will return false.
-    // However, in JDK 21, this returns a SignatureException why is we must catch the exception.
-    try {
-      assertFalse(jceSig.verify(null));
-    } catch (SignatureException e) {
-      // JDK 21 throws SignatureException for null signature
-    }
->>>>>>> 147e74eb
     // Test BouncyCastle behavior
     KeyPair keyPair2 = bcGen.generateKeyPair();
     Signature bcSig = Signature.getInstance("Ed25519", BOUNCYCASTLE_PROVIDER);
