// Copyright Amazon.com Inc. or its affiliates. All Rights Reserved.
// SPDX-License-Identifier: Apache-2.0

package com.amazon.corretto.crypto.provider;

import java.nio.ByteBuffer;
import java.security.DigestException;
import java.security.MessageDigestSpi;
import java.util.Arrays;


/**
 * Template for hash function bindings. Unfortunately using openssl's common EVP interface for hash functions introduces
 * significant performance overhead (to the point that the default JCE provider is faster for &lt;= 32 byte hashes).
 * As such we build direct bindings to the older interfaces for each of our supported hash functions - since these
 * are nearly identical, though, we use templates on both the Java and C++ sides to accomplish this.
 *
 * To further improve performance, we avoid using the C++ heap to allocate the state datastructure for our hash function
 * - instead, we allocate a java byte array and put the hash state in it directly. This is safe as long as 1) byte[]s
 * are aligned properly (seems to be the case due to Java object headers) and 2) no native-side pointers exist pointing
 * inside the hash function state structure. Since the latter is currently true and changing it would break the openssl
 * ABI we should be safe. By doing this hack, then, we avoid malloc/free overheads as well as Java finalizer overhead,
 * and can avoid a native call for initializing the hash function (by instead cloning a copy of the initial state of the
 * hash function).
 */
public final class TemplateHashSpi extends MessageDigestSpi implements Cloneable {
    private static final String HASH_NAME = "@@@HASH_NAME@@@";
    private static final int HASH_SIZE;
    private static final byte[] INITIAL_CONTEXT;

<<<<<<< HEAD
    private byte[] myContext;
    private InputBuffer<byte[], byte[], RuntimeException> buffer;
=======
    private InputBuffer<byte[], byte[]> buffer;
>>>>>>> a72c6de3

    static {
        Loader.checkNativeLibraryAvailability();

        INITIAL_CONTEXT = new byte[getContextSize()];

        initContext(INITIAL_CONTEXT);
        HASH_SIZE = getHashSize();
    }

    /**
     * Single-shot digest routine - digests the given byte array and immediately returns the result
     * @param digest Output buffer - must have at least getHashSize() bytes
     * @param buf Input buffer
     */
    // NOTE: This method trusts that all of the array lengths and bufLen are sane.
    static native void fastDigest(byte[] digest, byte[] buf, int bufLen);

    /**
     * @return The size of result hashes for this hash function
     */
    private static native int getHashSize();

    /**
     * The size of the native context datastructure
     */
    private static native int getContextSize();

    /**
     * Creates an initial native context datastructure and places it in the context byte array.
     *
     * Normally this is called once, during class static initialization, and we avoid subsequent native entries to this
     * routine by cloning the context we got during startup.
     */
    private static native void initContext(byte[] context);

    /**
     * Updates a native context array with some bytes from a byte array
     * @param context The native context array to update
     * @param buf Buffer to update from
     * @param offset Offset within buf
     * @param length Length within buf
     */
    private static native void updateContextByteArray(byte[] context, byte[] buf, int offset, int length);
    private static void synchronizedUpdateContextByteArray(byte[] context, byte[] buf, int offset, int length) {
        synchronized (context) {
            updateContextByteArray(context, buf, offset, length);
        }
    }

    /**
     * Updates a native context array with some bytes from a native byte buffer. Note that the native-side code does not
     * check offset and length; Java code must do this.
     *
     * @param context The native context array to update
     * @param buf Buffer to update from
     */
    private static native void updateNativeByteBuffer(byte[] context, ByteBuffer buf);
    private static void synchronizedUpdateNativeByteBuffer(byte[] context, ByteBuffer buf) {
        synchronized (context) {
            updateNativeByteBuffer(context, buf);
        }
    }

    /**
     * Finishes the digest operation. The native context is left in an undefined state.
     *
     * @param context Context buffer
     * @param digest Output buffer. Must be at least offset + getHashSize() bytes long
     * @param offset Offset within output buffer
     */
    private static native void finish(byte[] context, byte[] digest, int offset);
    private static void synchronizedFinish(byte[] context, byte[] digest, int offset) {
        synchronized (context) {
            finish(context, digest, offset);
        }
    }

    private static byte[] resetContext(byte[] context) {
	if (context == null) {
	    context = INITIAL_CONTEXT.clone();
	} else {
            System.arraycopy(INITIAL_CONTEXT, 0, context, 0, INITIAL_CONTEXT.length);
	}
        return context;
    }

    private static byte[] doFinal(byte[] context) {
        final byte[] result = new byte[HASH_SIZE];
        synchronizedFinish(context, result, 0);
        return result;
    }

    private static byte[] singlePass(byte[] src, int offset, int length) {
        if (offset != 0 || length != src.length) {
            src = Arrays.copyOf(src, length);
            offset = 0;
        }
        final byte[] result = new byte[HASH_SIZE];
        fastDigest(result, src, src.length);
        return result;
    }

    public TemplateHashSpi() {
        Loader.checkNativeLibraryAvailability();

<<<<<<< HEAD
        this.buffer = new InputBuffer<byte[], byte[], RuntimeException>(1024)
            .withInitialStateSupplier(this::resetContext)
=======
        this.buffer = new InputBuffer<byte[], byte[]>(1024)
            .withInitialStateSupplier(TemplateHashSpi::resetContext)
>>>>>>> a72c6de3
            .withUpdater(TemplateHashSpi::synchronizedUpdateContextByteArray)
            .withUpdater(TemplateHashSpi::synchronizedUpdateNativeByteBuffer)
            .withDoFinal(TemplateHashSpi::doFinal)
            .withSinglePass(TemplateHashSpi::singlePass)
            .withStateCloner((context) -> context.clone());
    }

    @Override
    protected void engineUpdate(byte input) {
        buffer.update(input);
    }

    @Override
    protected void engineUpdate(byte[] input, int offset, int length) {
        buffer.update(input, offset, length);
    }

    @Override
    protected void engineUpdate(ByteBuffer buf) {
        buffer.update(buf);
    }

    @Override
    protected int engineGetDigestLength() {
        return HASH_SIZE;
    }

    @SuppressWarnings("unchecked")
    @Override
    public Object clone() {
        try {
            TemplateHashSpi clonedObject = (TemplateHashSpi)super.clone();

<<<<<<< HEAD
            clonedObject.buffer = (InputBuffer<byte[], byte[], RuntimeException>) buffer.clone();
            clonedObject.myContext = myContext.clone();
=======
            clonedObject.buffer = (InputBuffer<byte[], byte[]>) buffer.clone();
>>>>>>> a72c6de3

            return clonedObject;
        } catch (CloneNotSupportedException e) {
            throw new Error("Unexpected CloneNotSupportedException", e);
        }
    }

    @Override
    protected byte[] engineDigest() {
        try {
            return buffer.doFinal();
        } finally {
            engineReset();
        }
    }

    @Override
    protected int engineDigest(byte[] buf, int offset, int len) throws DigestException {
        if (len < HASH_SIZE) throw new IllegalArgumentException("Buffer length too small");
        final byte[] digest = engineDigest();
        try {
            System.arraycopy(digest, 0, buf, offset, HASH_SIZE);
        } catch (final ArrayIndexOutOfBoundsException ex) {
            throw new IllegalArgumentException(ex);
        }
        return HASH_SIZE;
    }

    @Override
    protected void engineReset() {
        buffer.reset();
    }
}<|MERGE_RESOLUTION|>--- conflicted
+++ resolved
@@ -28,12 +28,7 @@
     private static final int HASH_SIZE;
     private static final byte[] INITIAL_CONTEXT;
 
-<<<<<<< HEAD
-    private byte[] myContext;
     private InputBuffer<byte[], byte[], RuntimeException> buffer;
-=======
-    private InputBuffer<byte[], byte[]> buffer;
->>>>>>> a72c6de3
 
     static {
         Loader.checkNativeLibraryAvailability();
@@ -140,13 +135,8 @@
     public TemplateHashSpi() {
         Loader.checkNativeLibraryAvailability();
 
-<<<<<<< HEAD
         this.buffer = new InputBuffer<byte[], byte[], RuntimeException>(1024)
-            .withInitialStateSupplier(this::resetContext)
-=======
-        this.buffer = new InputBuffer<byte[], byte[]>(1024)
             .withInitialStateSupplier(TemplateHashSpi::resetContext)
->>>>>>> a72c6de3
             .withUpdater(TemplateHashSpi::synchronizedUpdateContextByteArray)
             .withUpdater(TemplateHashSpi::synchronizedUpdateNativeByteBuffer)
             .withDoFinal(TemplateHashSpi::doFinal)
@@ -180,12 +170,7 @@
         try {
             TemplateHashSpi clonedObject = (TemplateHashSpi)super.clone();
 
-<<<<<<< HEAD
             clonedObject.buffer = (InputBuffer<byte[], byte[], RuntimeException>) buffer.clone();
-            clonedObject.myContext = myContext.clone();
-=======
-            clonedObject.buffer = (InputBuffer<byte[], byte[]>) buffer.clone();
->>>>>>> a72c6de3
 
             return clonedObject;
         } catch (CloneNotSupportedException e) {
