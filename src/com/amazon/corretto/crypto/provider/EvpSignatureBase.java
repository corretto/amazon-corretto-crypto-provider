--- conflicted
+++ resolved
@@ -103,16 +103,11 @@
     }
 
     if (untranslatedKey_ != privateKey) {
-<<<<<<< HEAD
-      if (!keyType_.jceName.equalsIgnoreCase(privateKey.getAlgorithm())) {
-        throw new InvalidKeyException();
-=======
       if (!keyType_.jceName.equalsIgnoreCase(privateKey.getAlgorithm())
           && !privateKey.getAlgorithm().startsWith(keyType_.jceName)) {
         throw new InvalidKeyException(
             String.format(
                 "Invalid algorithm: %s, expected %s", privateKey.getAlgorithm(), keyType_.jceName));
->>>>>>> 41145986
       }
       keyUsageCount_ = 0;
       untranslatedKey_ = privateKey;
@@ -133,12 +128,8 @@
     }
 
     if (untranslatedKey_ != publicKey) {
-<<<<<<< HEAD
-      if (!keyType_.jceName.equalsIgnoreCase(publicKey.getAlgorithm())) {
-=======
       if (!keyType_.jceName.equalsIgnoreCase(publicKey.getAlgorithm())
           && !publicKey.getAlgorithm().startsWith(keyType_.jceName)) {
->>>>>>> 41145986
         throw new InvalidKeyException();
       }
       keyUsageCount_ = 0;
@@ -147,7 +138,6 @@
         key_.releaseEphemeral();
       }
       key_ = provider_.translateKey(untranslatedKey_, keyType_);
-<<<<<<< HEAD
     }
     signMode = false;
     engineReset();
@@ -231,7 +221,18 @@
         throw new IllegalArgumentException("PSS salt length invalid");
       }
       internalSetParams(pssParams);
-    } else if (params != null) {
+    } else if (params instanceof ECParameterSpec) {
+      // Some applications set the EC Parameters for ECDSA algorithms.
+      // This doesn't change behavior, but we need to ensure it is correct.
+      if (keyType_ != EvpKeyType.EC) {
+        throw new InvalidAlgorithmParameterException("ECParameterSpec only supported with EC keys");
+      }
+      final ECParameterSpec expectedParams = ((ECKey) key_).getParams();
+      if (!EcUtils.ecParameterSpecsAreEqual(expectedParams, (ECParameterSpec) params)) {
+        throw new InvalidAlgorithmParameterException("Algorithm parameters do not match key");
+      }
+      // Check passes, no actual changes needed
+    } else {
       throw new InvalidAlgorithmParameterException(
           "Specified parameters supported by this algorithm");
     }
@@ -391,267 +392,11 @@
       throw new AssertionError();
     }
     if (seqLen != signature.length - position) {
-=======
-    }
-    signMode = false;
-    engineReset();
-  }
-
-  @Override
-  @Deprecated
-  protected Object engineGetParameter(final String param) throws InvalidParameterException {
-    throw new UnsupportedOperationException();
-  }
-
-  @Override
-  @Deprecated
-  protected void engineSetParameter(final String param, final Object value)
-      throws InvalidParameterException {
-    throw new UnsupportedOperationException();
-  }
-
-  @Override
-  protected synchronized void engineSetParameter(final AlgorithmParameterSpec params)
-      throws InvalidAlgorithmParameterException {
-    if (params instanceof PSSParameterSpec) {
-      final PSSParameterSpec pssParams = (PSSParameterSpec) params;
-      if (keyType_ != EvpKeyType.RSA || paddingType_ != RSA_PKCS1_PSS_PADDING) {
-        throw new InvalidAlgorithmParameterException(
-            "PSS params only supported for RSASSA-PSS signatures");
-      }
-      if (!isBufferEmpty()) {
-        throw new IllegalStateException(
-            "Cannot update PSS parameters with buffered data, reset Signature.");
-      }
-      if (!"MGF1".equals(pssParams.getMGFAlgorithm())) {
-        throw new InvalidAlgorithmParameterException("Invalid PSS MGF algorithm");
-      }
-      // 1 is currently the only supported trailer field:
-      //
-      // >  trailerField is the trailer field number, for compatibility with
-      // >  the draft IEEE P1363a [27].  It shall be 1 for this version of the
-      // >  document, which represents the trailer field with hexadecimal
-      // >  value 0xbc.  Other trailer fields (including the trailer field
-      // >  HashID || 0xcc in IEEE P1363a) are not supported in this document
-      //
-      // https://datatracker.ietf.org/doc/html/rfc3447#appendix-A.2.3
-      if (pssParams.getTrailerField() != PSSParameterSpec.DEFAULT.getTrailerField()) {
-        // NOTE: PSSParameterSpec throws IllegalArgumentException instead of
-        // InvalidAlgorithmParameterException
-        //       so we match that behavior here.
-        throw new IllegalArgumentException("Invalid PSS trailer field");
-      }
-      if (pssParams.getMGFParameters() == null) {
-        throw new InvalidAlgorithmParameterException("PSS parameters must specify MGF1 parameters");
-      }
-      // Cache MD struct ptrs, validate digest names and salt len, update params
-      try {
-        Utils.getMdPtr(pssParams.getDigestAlgorithm());
-        Utils.getMdPtr(((MGF1ParameterSpec) pssParams.getMGFParameters()).getDigestAlgorithm());
-      } catch (Exception e) {
-        throw new InvalidAlgorithmParameterException();
-      }
-      // RFC 3447 does not specify an explicit max or min on salt lengh,
-      // but does constrain it relative to other parameters:
-      //
-      // > If emLen < hLen + sLen + 2, output "encoding error" and stop.
-      //
-      // https://datatracker.ietf.org/doc/html/rfc3447#section-9.1.1
-      //
-      // Additionally, AWS-LC reserves negative salt lengths:
-      // https://github.com/awslabs/aws-lc/blob/main/crypto/fipsmodule/rsa/padding.c#L649-L662
-      final int saltLen = pssParams.getSaltLength();
-      final int mdLen = Utils.getMdLen(Utils.getMdPtr(pssParams.getDigestAlgorithm()));
-      // If key is not yet set, assume it has a 2048-bit modulus. Even if a smaller key ends up
-      // being
-      // used, AWS-LC will detect this and throw an error here:
-      // https://github.com/awslabs/aws-lc/blob/main/crypto/fipsmodule/rsa/padding.c#L661
-      final int emLen =
-          key_ != null ? (((RSAKey) key_).getModulus().bitLength() + 7) / 8 : 2048 / 8;
-      if (saltLen < 0 || saltLen > emLen - mdLen - 2) {
-        // NOTE: PSSParameterSpec throws IllegalArgumentException instead of
-        // InvalidAlgorithmParameterException
-        //       so we match that behavior here.
-        throw new IllegalArgumentException("PSS salt length invalid");
-      }
-      internalSetParams(pssParams);
-    } else if (params instanceof ECParameterSpec) {
-      // Some applications set the EC Parameters for ECDSA algorithms.
-      // This doesn't change behavior, but we need to ensure it is correct.
-      if (keyType_ != EvpKeyType.EC) {
-        throw new InvalidAlgorithmParameterException("ECParameterSpec only supported with EC keys");
-      }
-      final ECParameterSpec expectedParams = ((ECKey) key_).getParams();
-      if (!EcUtils.ecParameterSpecsAreEqual(expectedParams, (ECParameterSpec) params)) {
-        throw new InvalidAlgorithmParameterException("Algorithm parameters do not match key");
-      }
-      // Check passes, no actual changes needed
-    } else {
-      throw new InvalidAlgorithmParameterException(
-          "Specified parameters supported by this algorithm");
-    }
-  }
-
-  protected abstract boolean isBufferEmpty();
-
-  @Override
-  protected synchronized AlgorithmParameters engineGetParameters() {
-    if (paddingType_ == RSA_PKCS1_PSS_PADDING && pssParams_ != null) {
-      try {
-        final AlgorithmParameters params = AlgorithmParameters.getInstance("RSASSA-PSS");
-        params.init(pssParams_);
-        return params;
-      } catch (final NoSuchAlgorithmException ex) {
-        // NOTE: this method can only throw unchecked exceptions, and UnsupportedOperationException
-        // seems like the most appropriate for JDK platforms that don't support RSASSA-PSS.
-        throw new UnsupportedOperationException("RSASSA-PSS unsupported.", ex);
-      } catch (final GeneralSecurityException ex) {
-        throw new AssertionError(ex);
-      }
-    }
-    return null;
-  }
-
-  /**
-   * Ensures that we are properly initialized for the current mode of operation if specified.
-   *
-   * @param mode {@code true} if we're trying to sign data and {@code false} if we are trying to
-   *     verify. If this value is {@code null} then it does not check to ensure it is initialized
-   *     for a specific mode.
-   * @throws SignatureException if we are not properly initialized
-   */
-  protected void ensureInitialized(final Boolean mode) throws SignatureException {
-    // Code coverage is low as the java.security.Signature object actually
-    // detects these cases before it reaches us.
-    if (key_ == null) {
-      throw new SignatureException("Not initialized");
-    }
-    if (mode != null && mode.booleanValue() != signMode) {
-      throw new SignatureException("Incorrect mode for operation");
-    }
-  }
-
-  protected static final class EvpContext extends NativeResource {
-    protected EvpContext(final long ptr) {
-      super(ptr, EvpSignatureBase::destroyContext);
-    }
-  }
-
-  /**
-   * Converts and returns the modified signature to verify <em>only if necessary</em> and returns
-   * {@code null} otherwise. If {@code null} is returned then the passed in parameters should be
-   * used for later verification. Otherwise, the entire returned array should be used. This method
-   * has a somewhat odd API since we want to avoid unnecessary array copies/allocations and it is an
-   * internal API anyway.
-   *
-   * @return the converted signature or {@code null} if no conversion is necessary
-   * @throws SignatureException if the signature is badly malformed
-   */
-  protected byte[] maybeConvertSignatureToVerify(byte[] signature, int offset, int length)
-      throws SignatureException {
-    if (algorithmName_ != null && algorithmName_.endsWith(P1363_FORMAT_SUFFIX)) {
-      final ECKey ecKey = (ECKey) key_;
-      final int numLen = (ecKey.getParams().getOrder().bitLength() + 7) / 8;
-      return ieeeP1363toAsn1(signature, offset, length, numLen);
-    } else {
-      return null;
-    }
-  }
-
-  /**
-   * Determines if we need to convert the signature <em>we generated</em> and performs said
-   * conversion. <em>This methods may throw {@link AssertionError} on invalid input so should only
-   * be given trusted inputs.</em>.
-   */
-  protected byte[] maybeConvertSignatureToReturn(byte[] signature) throws SignatureException {
-    if (algorithmName_ != null && algorithmName_.endsWith(P1363_FORMAT_SUFFIX)) {
-      final ECKey ecKey = (ECKey) key_;
-      final int numLen = (ecKey.getParams().getOrder().bitLength() + 7) / 8;
-      return asn1ToiIeeeP1363(signature, numLen);
-    } else {
-      return signature;
-    }
-  }
-
-  /**
-   * This is a trivial conversion from two equal-length concatenated integers to an ASN.1 sequence.
-   *
-   * <p>Since the resulting structure is so simple, we do not need a full ASN.1 engine and can cover
-   * all cases by hand.
-   */
-  protected static byte[] ieeeP1363toAsn1(
-      byte[] signature, final int offset, final int length, int numLen) throws SignatureException {
-    if (2 * numLen != length) {
-      throw new SignatureException();
-    }
-
-    // This is the easiest way to trim unneeded zero-bytes
-    final byte[] r =
-        (new BigInteger(1, Arrays.copyOfRange(signature, offset, offset + numLen))).toByteArray();
-    final byte[] s =
-        (new BigInteger(1, Arrays.copyOfRange(signature, offset + numLen, offset + 2 * numLen)))
-            .toByteArray();
-
-    if (r.length > 127 || s.length > 127) {
-      throw new SignatureException("R or S value is too large");
-    }
-
-    // Encode the total sequence length. This might be one or two bytes
-    final int seqLength = r.length + s.length + 4;
-    final byte[] encodedSeqLength;
-    if (seqLength <= 127) {
-      encodedSeqLength = new byte[] {(byte) (seqLength & 0xFF)};
-    } else if (seqLength <= 256) {
-      encodedSeqLength = new byte[] {(byte) 0x81, (byte) (seqLength & 0xFF)};
-    } else {
-      throw new SignatureException("R or S value is too large");
-    }
-
-    final byte[] result = new byte[1 + encodedSeqLength.length + seqLength];
-    int position = 0;
-    result[position++] = 0x30; // SEQUENCE
-    System.arraycopy(encodedSeqLength, 0, result, position, encodedSeqLength.length);
-    position += encodedSeqLength.length;
-    result[position++] = 0x02; // INTEGER
-    result[position++] = (byte) (r.length & 0xFF); // Length of R
-    System.arraycopy(r, 0, result, position, r.length);
-    position += r.length;
-    result[position++] = 0x02; // INTEGER
-    result[position++] = (byte) (s.length & 0xFF); // Length of S
-    System.arraycopy(s, 0, result, position, s.length);
-    position += s.length;
-    if (position != result.length) {
-      throw new AssertionError(
-          "Final position of " + position + " does not match expected value of " + result.length);
-    }
-
-    return result;
-  }
-
-  /** Note: This should only be used on trusted inputs * */
-  protected static byte[] asn1ToiIeeeP1363(byte[] signature, int numLen) throws SignatureException {
-    // Check the ASN.1 for correctness and extract offsets
-    int position = 0;
-    if (signature[position++] != 0x30) {
-      throw new AssertionError();
-    }
-
-    // Length may be one or two bytes
-    int seqLen = Byte.toUnsignedInt(signature[position++]);
-    if (seqLen == 0x81) {
-      // Two byte length with second byte being the length
-      seqLen = Byte.toUnsignedInt(signature[position++]);
-    } else if (seqLen > 127) {
-      // Unhandled long, reserved, or indefinite length
-      throw new AssertionError();
-    }
-    if (seqLen != signature.length - position) {
       throw new AssertionError();
     }
 
     final int rOffset = position;
     if (signature[rOffset] != 0x02) {
->>>>>>> 41145986
       throw new AssertionError();
     }
     int rLen = Byte.toUnsignedInt(signature[rOffset + 1]);
@@ -669,23 +414,6 @@
     int sLen = Byte.toUnsignedInt(signature[sOffset + 1]);
     int sStart = sOffset + 2;
 
-<<<<<<< HEAD
-    final int rOffset = position;
-    if (signature[rOffset] != 0x02) {
-      throw new AssertionError();
-    }
-    int rLen = Byte.toUnsignedInt(signature[rOffset + 1]);
-    int rStart = rOffset + 2;
-
-    final int sOffset = rStart + rLen;
-    if (signature[sOffset] != 0x02) {
-      throw new AssertionError(
-          Base64.getEncoder().encodeToString(signature)
-              + " : "
-              + String.format(
-                  "%x, %x, %x",
-                  signature[sOffset - 1], signature[sOffset], signature[sOffset + 1]));
-=======
     // Remove leading zero bytes
     if (signature[rStart] == 0) {
       rStart++;
@@ -694,27 +422,8 @@
     if (signature[sStart] == 0) {
       sStart++;
       sLen--;
->>>>>>> 41145986
-    }
-    int sLen = Byte.toUnsignedInt(signature[sOffset + 1]);
-    int sStart = sOffset + 2;
-
-<<<<<<< HEAD
-    // Remove leading zero bytes
-    if (signature[rStart] == 0) {
-      rStart++;
-      rLen--;
-    }
-    if (signature[sStart] == 0) {
-      sStart++;
-      sLen--;
-    }
-
-    byte[] result = new byte[numLen * 2];
-    System.arraycopy(signature, rStart, result, numLen - rLen, rLen);
-    System.arraycopy(signature, sStart, result, numLen + numLen - sLen, sLen);
-    return result;
-=======
+    }
+
     byte[] result = new byte[numLen * 2];
     System.arraycopy(signature, rStart, result, numLen - rLen, rLen);
     System.arraycopy(signature, sStart, result, numLen + numLen - sLen, sLen);
@@ -735,6 +444,5 @@
         throw new SignatureException("RSA Signature of invalid length. Expected " + expectedLength);
       }
     }
->>>>>>> 41145986
   }
 }