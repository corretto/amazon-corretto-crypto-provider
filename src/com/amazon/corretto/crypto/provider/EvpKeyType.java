// Copyright Amazon.com Inc. or its affiliates. All Rights Reserved.
// SPDX-License-Identifier: Apache-2.0
package com.amazon.corretto.crypto.provider;

import java.security.PrivateKey;
import java.security.PublicKey;
import java.security.interfaces.ECPrivateKey;
import java.security.interfaces.ECPublicKey;
import java.security.interfaces.RSAPrivateKey;
import java.security.interfaces.RSAPublicKey;
import java.security.spec.PKCS8EncodedKeySpec;
import java.security.spec.X509EncodedKeySpec;
import java.util.EnumSet;
import java.util.HashMap;
import java.util.Map;

/** Corresponds to native constants in OpenSSL which represent keytypes. */
enum EvpKeyType {
  RSA("RSA", 6, RSAPublicKey.class, RSAPrivateKey.class),
<<<<<<< HEAD
  EC("EC", 408, ECPublicKey.class, ECPrivateKey.class);
=======
  EC("EC", 408, ECPublicKey.class, ECPrivateKey.class),
  EdDSA("EdDSA", 949, PublicKey.class, PrivateKey.class),
  MLDSA("ML-DSA", 993, PublicKey.class, PrivateKey.class);
>>>>>>> 41145986

  final String jceName;
  final int nativeValue;
  final Class<? extends PublicKey> publicKeyClass;
  final Class<? extends PrivateKey> privateKeyClass;

  private static final Map<String, EvpKeyType> jceNameMapping = new HashMap<>();

  static {
    for (final EvpKeyType type : EnumSet.allOf(EvpKeyType.class)) {
      jceNameMapping.put(type.jceName, type);
    }
  }

  private EvpKeyType(
      final String jceName,
      final int nativeValue,
      final Class<? extends PublicKey> publicKeyClass,
      final Class<? extends PrivateKey> privateKeyClass) {
    this.jceName = jceName;
    this.nativeValue = nativeValue;
    this.publicKeyClass = publicKeyClass;
    this.privateKeyClass = privateKeyClass;
  }

  static EvpKeyType fromJceName(final String jceName) {
    return jceNameMapping.get(jceName);
  }

  <X extends Throwable> PrivateKey buildPrivateKey(
      MiscInterfaces.ThrowingToLongBiFunction<byte[], Integer, X> fn, PKCS8EncodedKeySpec der)
      throws X {
    switch (this) {
      case RSA:
        return EvpRsaPrivateCrtKey.buildProperKey(fn.applyAsLong(der.getEncoded(), nativeValue));
      case EC:
        return new EvpEcPrivateKey(fn.applyAsLong(der.getEncoded(), nativeValue));
<<<<<<< HEAD
=======
      case EdDSA:
        return new EvpEdPrivateKey(fn.applyAsLong(der.getEncoded(), nativeValue));
      case MLDSA:
        return new EvpMlDsaPrivateKey(fn.applyAsLong(der.getEncoded(), nativeValue));
>>>>>>> 41145986
      default:
        throw new AssertionError("Unsupported key type");
    }
  }

  <X extends Throwable> PublicKey buildPublicKey(
      MiscInterfaces.ThrowingToLongBiFunction<byte[], Integer, X> fn, X509EncodedKeySpec der)
      throws X {
    switch (this) {
      case RSA:
        return new EvpRsaPublicKey(fn.applyAsLong(der.getEncoded(), nativeValue));
      case EC:
        return new EvpEcPublicKey(fn.applyAsLong(der.getEncoded(), nativeValue));
<<<<<<< HEAD
=======
      case EdDSA:
        return new EvpEdPublicKey(fn.applyAsLong(der.getEncoded(), nativeValue));
      case MLDSA:
        return new EvpMlDsaPublicKey(fn.applyAsLong(der.getEncoded(), nativeValue));
>>>>>>> 41145986
      default:
        throw new AssertionError("Unsupported key type");
    }
  }
}<|MERGE_RESOLUTION|>--- conflicted
+++ resolved
@@ -17,13 +17,9 @@
 /** Corresponds to native constants in OpenSSL which represent keytypes. */
 enum EvpKeyType {
   RSA("RSA", 6, RSAPublicKey.class, RSAPrivateKey.class),
-<<<<<<< HEAD
-  EC("EC", 408, ECPublicKey.class, ECPrivateKey.class);
-=======
   EC("EC", 408, ECPublicKey.class, ECPrivateKey.class),
   EdDSA("EdDSA", 949, PublicKey.class, PrivateKey.class),
   MLDSA("ML-DSA", 993, PublicKey.class, PrivateKey.class);
->>>>>>> 41145986
 
   final String jceName;
   final int nativeValue;
@@ -61,13 +57,10 @@
         return EvpRsaPrivateCrtKey.buildProperKey(fn.applyAsLong(der.getEncoded(), nativeValue));
       case EC:
         return new EvpEcPrivateKey(fn.applyAsLong(der.getEncoded(), nativeValue));
-<<<<<<< HEAD
-=======
       case EdDSA:
         return new EvpEdPrivateKey(fn.applyAsLong(der.getEncoded(), nativeValue));
       case MLDSA:
         return new EvpMlDsaPrivateKey(fn.applyAsLong(der.getEncoded(), nativeValue));
->>>>>>> 41145986
       default:
         throw new AssertionError("Unsupported key type");
     }
@@ -81,13 +74,10 @@
         return new EvpRsaPublicKey(fn.applyAsLong(der.getEncoded(), nativeValue));
       case EC:
         return new EvpEcPublicKey(fn.applyAsLong(der.getEncoded(), nativeValue));
-<<<<<<< HEAD
-=======
       case EdDSA:
         return new EvpEdPublicKey(fn.applyAsLong(der.getEncoded(), nativeValue));
       case MLDSA:
         return new EvpMlDsaPublicKey(fn.applyAsLong(der.getEncoded(), nativeValue));
->>>>>>> 41145986
       default:
         throw new AssertionError("Unsupported key type");
     }
