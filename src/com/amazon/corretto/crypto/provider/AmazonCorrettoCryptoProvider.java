// Copyright Amazon.com Inc. or its affiliates. All Rights Reserved.
// SPDX-License-Identifier: Apache-2.0
package com.amazon.corretto.crypto.provider;

import static com.amazon.corretto.crypto.provider.AesCbcSpi.AES_CBC_ISO10126_PADDING_NAMES;
import static com.amazon.corretto.crypto.provider.AesCbcSpi.AES_CBC_PKCS7_PADDING_NAMES;
import static com.amazon.corretto.crypto.provider.ConcatenationKdfSpi.CKDF_WITH_HMAC_SHA256;
import static com.amazon.corretto.crypto.provider.ConcatenationKdfSpi.CKDF_WITH_HMAC_SHA512;
import static com.amazon.corretto.crypto.provider.ConcatenationKdfSpi.CKDF_WITH_SHA256;
import static com.amazon.corretto.crypto.provider.ConcatenationKdfSpi.CKDF_WITH_SHA384;
import static com.amazon.corretto.crypto.provider.ConcatenationKdfSpi.CKDF_WITH_SHA512;
<<<<<<< HEAD
import static com.amazon.corretto.crypto.provider.EvpHmac.HMAC_PREFIX;
import static com.amazon.corretto.crypto.provider.EvpHmac.WITH_PRECOMPUTED_KEY;
=======
import static com.amazon.corretto.crypto.provider.CounterKdfSpi.CTR_KDF_WITH_HMAC_SHA256;
import static com.amazon.corretto.crypto.provider.CounterKdfSpi.CTR_KDF_WITH_HMAC_SHA384;
import static com.amazon.corretto.crypto.provider.CounterKdfSpi.CTR_KDF_WITH_HMAC_SHA512;
>>>>>>> 3923e64e
import static com.amazon.corretto.crypto.provider.HkdfSecretKeyFactorySpi.HKDF_WITH_SHA1;
import static com.amazon.corretto.crypto.provider.HkdfSecretKeyFactorySpi.HKDF_WITH_SHA256;
import static com.amazon.corretto.crypto.provider.HkdfSecretKeyFactorySpi.HKDF_WITH_SHA384;
import static com.amazon.corretto.crypto.provider.HkdfSecretKeyFactorySpi.HKDF_WITH_SHA512;
import static com.amazon.corretto.crypto.provider.Loader.AWS_LC_VERSION_STR;
import static com.amazon.corretto.crypto.provider.Loader.EXPERIMENTAL_FIPS_BUILD;
import static com.amazon.corretto.crypto.provider.Loader.FIPS_BUILD;
import static com.amazon.corretto.crypto.provider.Loader.PROVIDER_VERSION;
import static com.amazon.corretto.crypto.provider.Loader.PROVIDER_VERSION_STR;
import static java.lang.String.format;
import static java.util.Arrays.asList;
import static java.util.Collections.singletonMap;
import static java.util.logging.Logger.getLogger;

import java.io.IOException;
import java.lang.invoke.MethodHandle;
import java.lang.invoke.MethodHandles;
import java.lang.invoke.MethodType;
import java.security.InvalidKeyException;
import java.security.Key;
import java.security.KeyFactory;
import java.security.NoSuchAlgorithmException;
import java.security.Security;
import java.util.Arrays;
import java.util.Collections;
import java.util.EnumSet;
import java.util.List;
import java.util.Map;
import java.util.Set;
import java.util.concurrent.ForkJoinPool;
import java.util.function.Supplier;
import javax.crypto.CipherSpi;

public final class AmazonCorrettoCryptoProvider extends java.security.Provider {
  private static final MethodHandles.Lookup LOOKUP = MethodHandles.lookup();

  private static final String PACKAGE_PREFIX = "com.amazon.corretto.crypto.provider.";
  private static final String PROPERTY_CACHE_SELF_TEST_RESULTS = "cacheselftestresults";
  private static final String PROPERTY_REGISTER_EC_PARAMS = "registerEcParams";
  private static final String PROPERTY_REGISTER_SECURE_RANDOM = "registerSecureRandom";
  private static final String PROPERTY_REGISTER_ED_KEYFACTORY = "registerEdKeyFactory";

  private static final long serialVersionUID = 1L;

  public static final AmazonCorrettoCryptoProvider INSTANCE;
  public static final String PROVIDER_NAME = "AmazonCorrettoCryptoProvider";

  private final EnumSet<ExtraCheck> extraChecks = EnumSet.noneOf(ExtraCheck.class);

  private final boolean relyOnCachedSelfTestResults;
  private final boolean shouldRegisterEcParams;
  private final boolean shouldRegisterSecureRandom;
  private final boolean shouldRegisterEdKeyFactory;
  private final boolean shouldRegisterMLDSA;
  private final Utils.NativeContextReleaseStrategy nativeContextReleaseStrategy;

  private transient SelfTestSuite selfTestSuite = new SelfTestSuite();

  static {
    if (!Loader.IS_AVAILABLE && DebugFlag.VERBOSELOGS.isEnabled()) {
      getLogger(PROVIDER_NAME).fine("Native JCE libraries are unavailable - disabling");
    }
    INSTANCE = new AmazonCorrettoCryptoProvider();
  }

  private void buildServiceMap() {
    addService("MessageDigest", "SHA-512", "SHA512Spi");
    addService("MessageDigest", "SHA-384", "SHA384Spi");
    addService("MessageDigest", "SHA-256", "SHA256Spi");
    addService("MessageDigest", "SHA-1", "SHA1Spi");
    addService("MessageDigest", "MD5", "MD5Spi");

    addService("Cipher", "AES/GCM/NoPadding", "AesGcmSpi");
    addService("Cipher", "AES_128/GCM/NoPadding", "AesGcmSpi");
    addService("Cipher", "AES_256/GCM/NoPadding", "AesGcmSpi");

    addService(
        "Cipher", "AES/KWP/NoPadding", "AesKeyWrapPaddingSpi", /*attributes*/ null, "AesWrapPad");

    addService("KeyFactory", "RSA", "EvpKeyFactory$RSA");
    addService("KeyFactory", "EC", "EvpKeyFactory$EC");

    if (shouldRegisterMLDSA) {
      addService("KeyFactory", "ML-DSA", "EvpKeyFactory$MLDSA");
      addService("KeyFactory", "ML-DSA-44", "EvpKeyFactory$MLDSA");
      addService("KeyFactory", "ML-DSA-65", "EvpKeyFactory$MLDSA");
      addService("KeyFactory", "ML-DSA-87", "EvpKeyFactory$MLDSA");
    }

    // KeyFactories are used to convert key encodings to Java Key objects. ACCP's KeyFactory for
    // Ed25519 returns keys of type EvpEdPublicKey and EvpEdPrivateKey that do not implement
    // EdECKey interface. One should register the KeyFactories from ACCP if they only use the
    // output of the factories with ACCP's services.
    if (shouldRegisterEdKeyFactory) {
      addService("KeyFactory", "EdDSA", "EvpKeyFactory$EdDSA");
      addService("KeyFactory", "Ed25519", "EvpKeyFactory$EdDSA");
    }
    addService("KeyPairGenerator", "EdDSA", "EdGen");
    addService("KeyPairGenerator", "Ed25519", "EdGen");

    final String hkdfSpi = "HkdfSecretKeyFactorySpi";
    addService("SecretKeyFactory", HKDF_WITH_SHA1, hkdfSpi, false);
    addService("SecretKeyFactory", HKDF_WITH_SHA256, hkdfSpi, false);
    addService("SecretKeyFactory", HKDF_WITH_SHA384, hkdfSpi, false);
    addService("SecretKeyFactory", HKDF_WITH_SHA512, hkdfSpi, false);

    final String concatenationKdfSpi = "ConcatenationKdfSpi";
    addService("SecretKeyFactory", CKDF_WITH_SHA256, concatenationKdfSpi, false);
    addService("SecretKeyFactory", CKDF_WITH_SHA384, concatenationKdfSpi, false);
    addService("SecretKeyFactory", CKDF_WITH_SHA512, concatenationKdfSpi, false);
    addService("SecretKeyFactory", CKDF_WITH_HMAC_SHA256, concatenationKdfSpi, false);
    addService("SecretKeyFactory", CKDF_WITH_HMAC_SHA512, concatenationKdfSpi, false);

    final String counterKdfSpi = "CounterKdfSpi";
    addService("SecretKeyFactory", CTR_KDF_WITH_HMAC_SHA256, counterKdfSpi, false);
    addService("SecretKeyFactory", CTR_KDF_WITH_HMAC_SHA384, counterKdfSpi, false);
    addService("SecretKeyFactory", CTR_KDF_WITH_HMAC_SHA512, counterKdfSpi, false);

    addService("KeyPairGenerator", "RSA", "RsaGen");
    addService("KeyPairGenerator", "EC", "EcGen");

    if (shouldRegisterMLDSA) {
      addService("KeyPairGenerator", "ML-DSA", "MlDsaGen$MlDsaGen44");
      addService("KeyPairGenerator", "ML-DSA-44", "MlDsaGen$MlDsaGen44");
      addService("KeyPairGenerator", "ML-DSA-65", "MlDsaGen$MlDsaGen65");
      addService("KeyPairGenerator", "ML-DSA-87", "MlDsaGen$MlDsaGen87");
    }

    addService("KeyGenerator", "AES", "SecretKeyGenerator", false);

    addService("Cipher", "AES/XTS/NoPadding", "AesXtsSpi", false);

    addService(
        "Cipher",
        "AES",
        "AesCbcSpi",
        false,
        singletonMap("SupportedModes", "CBC"),
        "AES_128",
        "AES_192",
        "AES_256");

    addService("Cipher", "RSA/ECB/NoPadding", "RsaCipher$NoPadding");
    addService("Cipher", "RSA/ECB/Pkcs1Padding", "RsaCipher$Pkcs1");
    addService("Cipher", "RSA/ECB/OAEPPadding", "RsaCipher$OAEP");
    addService("Cipher", "RSA/ECB/OAEPWithSHA-1AndMGF1Padding", "RsaCipher$OAEPSha1");
    addService("Cipher", "RSA/ECB/OAEPWithSHA1AndMGF1Padding", "RsaCipher$OAEPSha1");

    for (String hash : new String[] {"MD5", "SHA1", "SHA256", "SHA384", "SHA512"}) {
      addService("Mac", "Hmac" + hash, "EvpHmac$" + hash);
    }

    // Once these HMAC precomputed keys are supported in a FIPS branch of AWS-LC, we can remove this
    // check and update HmacTest#assumePrecomputedKeySupport and
    // HmacTest#assumeNoPrecomputedKeySupport.
    if (!Loader.FIPS_BUILD) {
      final String hmacWithPrecomputedKeyKeyFactorySpi = "HmacWithPrecomputedKeyKeyFactorySpi";

      for (String hash : new String[] {"MD5", "SHA1", "SHA256", "SHA384", "SHA512"}) {
        addService(
            "Mac",
            HMAC_PREFIX + hash + WITH_PRECOMPUTED_KEY,
            "EvpHmac$" + hash + WITH_PRECOMPUTED_KEY);
        addService(
            "SecretKeyFactory",
            HMAC_PREFIX + hash + WITH_PRECOMPUTED_KEY,
            hmacWithPrecomputedKeyKeyFactorySpi,
            false);
      }
    }

    addService(
        "KeyAgreement",
        "ECDH",
        "EvpKeyAgreement$ECDH",
        singletonMap(
            "SupportedKeyClasses",
            "java.security.interfaces.ECPublicKey|java.security.interfaces.ECPrivateKey"));

    if (shouldRegisterEcParams) {
      registerEcParams();
    }

    if (shouldRegisterSecureRandom) {
      addService(
              "SecureRandom",
              "LibCryptoRng",
              "LibCryptoRng$SPI",
              singletonMap("ThreadSafe", "true"),
              "DEFAULT")
          .setSelfTest(LibCryptoRng.SPI.SELF_TEST);

      // If we `setProperty("SecureRandom.DEFAULT ThreadSafe", "true")`, then
      // TestProviderInstallation::testProviderInstallation fails. The unique thing about this test
      // is that it does `new SecureRandom` immediately after installing ACCP and expects to be
      // backed by ACCP.
    }

    addSignatures();
  }

  private void addSignatures() {
    // Basic signature styles
    final List<String> bases = asList("RSA", "ECDSA");
    final List<String> hashes = asList("SHA1", "SHA224", "SHA256", "SHA384", "SHA512");

    for (final String base : bases) {
      for (final String hash : hashes) {
        final String algorithm = format("%swith%s", hash, base);
        final String className = format("EvpSignature$%s", algorithm);
        addService("Signature", algorithm, className);
        if (base.equals("ECDSA")) {
          addService("Signature", algorithm + EvpSignatureBase.P1363_FORMAT_SUFFIX, className);
        }
      }
    }

    addService("Signature", "RSASSA-PSS", "EvpSignature$RSASSA_PSS");
    addService("Signature", "NONEwithECDSA", "EvpSignatureRaw$NONEwithECDSA");
    addService("Signature", "EdDSA", "EvpSignatureRaw$Ed25519");
    addService("Signature", "Ed25519", "EvpSignatureRaw$Ed25519");
    addService("Signature", "Ed25519ph", "EvpSignature$Ed25519ph");

    if (shouldRegisterMLDSA) {
      addService("Signature", "ML-DSA", "EvpSignatureRaw$MLDSA");
      addService("Signature", "ML-DSA-ExtMu", "EvpSignatureRaw$MLDSAExtMu");
    }
  }

  private ACCPService addService(
      final String type, final String algorithm, final String className) {
    return addService(type, algorithm, className, true, null);
  }

  private ACCPService addService(
      final String type,
      final String algorithm,
      final String className,
      final boolean useReflection) {
    return addService(type, algorithm, className, useReflection, null);
  }

  private ACCPService addService(
      final String type,
      final String algorithm,
      final String className,
      Map<String, String> attributes,
      String... algorithmAliases) {
    return addService(type, algorithm, className, true, attributes, algorithmAliases);
  }

  private ACCPService addService(
      final String type,
      final String algorithm,
      final String className,
      final boolean useReflection,
      Map<String, String> attributes,
      String... algorithmAliases) {
    ACCPService service =
        new ACCPService(
            type, algorithm, className, useReflection, asList(algorithmAliases), attributes);

    putService(service);

    return service;
  }

  private class ACCPService extends Service {
    private final boolean useReflection;
    private final MethodHandle ctor;
    private final MethodHandle algorithmSetter;

    // @GuardedBy("this") // Restore once replacement for JSR-305 available
    private boolean failMessagePrinted = false;
    private volatile boolean testsPassed = false;

    // Updated during initialization only
    private Supplier<SelfTestStatus> getTestStatus = selfTestSuite::runTests;

    public ACCPService(
        final String type,
        final String algorithm,
        final String className,
        final boolean
            useReflection, // this flag determines if the instantiation of the service class is
        // supposed to be done via reflection or explicitly
        final List<String> aliases,
        final Map<String, String> attributes) {
      super(
          AmazonCorrettoCryptoProvider.this,
          type,
          algorithm,
          PACKAGE_PREFIX + className,
          aliases,
          attributes);

      this.useReflection = useReflection;

      if (!useReflection) {
        ctor = null;
        algorithmSetter = null;
        return;
      }

      try {
        Class<?> klass =
            AmazonCorrettoCryptoProvider.class
                .getClassLoader()
                .loadClass(PACKAGE_PREFIX + className);
        MethodHandle tmpCtor;
        try {
          tmpCtor =
              LOOKUP
                  .findConstructor(klass, MethodType.methodType(void.class))
                  .asType(MethodType.methodType(Object.class));
        } catch (final NoSuchMethodException nsm) {
          tmpCtor =
              LOOKUP
                  .findConstructor(
                      klass, MethodType.methodType(void.class, AmazonCorrettoCryptoProvider.class))
                  .asType(MethodType.methodType(Object.class, AmazonCorrettoCryptoProvider.class))
                  .bindTo(AmazonCorrettoCryptoProvider.this);
        }
        ctor = tmpCtor;

        MethodHandle tmpAlgSetter = null;
        final MethodType setterSignature = MethodType.methodType(void.class, String.class);
        try {
          tmpAlgSetter = LOOKUP.findVirtual(klass, "setAlgorithmName", setterSignature);
        } catch (final NoSuchMethodException ex) {
          if (type.equals("Signature")) {
            throw ex;
          }
          // Just ignore this
        }
        algorithmSetter = tmpAlgSetter;
      } catch (Exception e) {
        throw new RuntimeException(e);
      }
    }

    @Override
    public Object newInstance(final Object constructorParameter) throws NoSuchAlgorithmException {
      if (isFips() && isFipsSelfTestFailureSkipAbort() && !isFipsStatusOk()) {
        throw new FipsStatusException(
            "The provider is built in FIPS non-abort mode and its status is not Ok.");
      }

      if (constructorParameter != null) {
        // We do not currently support any algorithms that take ctor parameters.
        throw new NoSuchAlgorithmException(
            "Constructor parameters not used with " + getType() + "/" + getAlgorithm());
      }

      if (!testsPassed) {
        checkTests();
      }

      if (!useReflection) {
        final String type = getType();
        final String algo = getAlgorithm();

        if ("SecretKeyFactory".equalsIgnoreCase(type)) {
          final HkdfSecretKeyFactorySpi spi =
              HkdfSecretKeyFactorySpi.INSTANCES.get(
                  HkdfSecretKeyFactorySpi.getSpiFactoryForAlgName(algo));
          if (spi != null) {
            return spi;
          }

          final ConcatenationKdfSpi ckdfSpi =
              ConcatenationKdfSpi.INSTANCES.get(ConcatenationKdfSpi.getSpiFactoryForAlgName(algo));
          if (ckdfSpi != null) {
            return ckdfSpi;
          }

<<<<<<< HEAD
          final HmacWithPrecomputedKeyKeyFactorySpi hmacWithPrecomputedKeySpi =
              HmacWithPrecomputedKeyKeyFactorySpi.INSTANCES.get(
                  HmacWithPrecomputedKeyKeyFactorySpi.getSpiFactoryForAlgName(algo));
          if (hmacWithPrecomputedKeySpi != null) {
            return hmacWithPrecomputedKeySpi;
=======
          final CounterKdfSpi cntrKdfSpi =
              CounterKdfSpi.INSTANCES.get(CounterKdfSpi.getSpiFactoryForAlgName(algo));
          if (cntrKdfSpi != null) {
            return cntrKdfSpi;
>>>>>>> 3923e64e
          }
        }

        if ("KeyGenerator".equalsIgnoreCase(type) && "AES".equalsIgnoreCase(algo)) {
          return SecretKeyGenerator.createAesKeyGeneratorSpi();
        }

        if ("Cipher".equalsIgnoreCase(type)) {
          return getCipherSpiInstance(algo);
        }

        throw new NoSuchAlgorithmException(String.format("No service class for %s/%s", type, algo));
      }

      try {
        Object result = (Object) ctor.invokeExact();
        if (algorithmSetter != null) {
          algorithmSetter.invoke(result, getAlgorithm());
        }
        return result;
      } catch (RuntimeException | Error e) {
        throw e;
      } catch (Throwable t) {
        throw new NoSuchAlgorithmException("Unexpected error constructing algorithm", t);
      }
    }

    private CipherSpi getCipherSpiInstance(String algo) throws NoSuchAlgorithmException {
      final boolean saveContext =
          AmazonCorrettoCryptoProvider.this.nativeContextReleaseStrategy
              == Utils.NativeContextReleaseStrategy.LAZY;
      if ("AES/XTS/NoPadding".equalsIgnoreCase(algo)) {
        return new AesXtsSpi();
      }
      if (AES_CBC_PKCS7_PADDING_NAMES.contains(algo.toLowerCase())) {
        return new AesCbcSpi(AesCbcSpi.Padding.PKCS7, saveContext);
      }
      if (AES_CBC_ISO10126_PADDING_NAMES.contains(algo.toLowerCase())) {
        return new AesCbcSpi(AesCbcSpi.Padding.ISO10126, saveContext);
      }
      // Allow the padding scheme to be set later by defaulting to a no-padding Cipher.
      if (algo.toUpperCase().startsWith("AES")) {
        return new AesCbcSpi(AesCbcSpi.Padding.NONE, saveContext);
      }
      throw new NoSuchAlgorithmException(format("No service class for Cipher/%s", algo));
    }

    private void checkTests() throws NoSuchAlgorithmException {
      /* Oracle JDK has a bug in which it attempts to verify the signature on an installed provider using that
       * provider itself. This can result in recursive validations, which break due to recursing through a
       * single ConcurrentHashMap's computeIfAbsent operation. It also completely defeats the point of checking
       * the signature...
       *
       * As a workaround, we'll refuse to supply anything if we're inside JAR validation (which we detect by
       * walking the stack). This is expensive, but we stop doing it once the self tests complete.
       */
      if (inJarValidation()) {
        /*
         * As an exception, if we've been asked for our RNG, we'll allow the recursive invocation.
         * This is because SecureRandom instantiation does not trigger JCE JAR signature validation, and
         * SecureRandom instances tend to end up being static final fields, so we want to make sure we don't
         * end up falling back.
         */
        if (!getType().equals("SecureRandom")) {
          throw new NoSuchAlgorithmException("Can't use ACCP before JAR validation completes");
        }
      }

      SelfTestStatus status = getTestStatus.get();

      switch (status) {
        case RECURSIVELY_INVOKED:
          throw new NoSuchAlgorithmException("Algorithm unavailable until self tests complete");
        case FAILED:
          synchronized (this) {
            if (!failMessagePrinted) {
              getLogger(PROVIDER_NAME)
                  .severe(
                      "Self tests failed - disabling. "
                          + "Detailed results: "
                          + selfTestSuite.getAllTestResults().toString());
              failMessagePrinted = true;
            }
          }
          throw new NoSuchAlgorithmException("Self-tests failed");
        case NOT_RUN:
          throw new NoSuchAlgorithmException("Internal error: self tests not run");
        case PASSED:
          testsPassed = true;
          break;
      }
    }

    private boolean inJarValidation() {
      StackTraceElement[] elements = Thread.currentThread().getStackTrace();

      for (StackTraceElement element : elements) {
        if (element.getClassName().equals("javax.crypto.JarVerifier")) {
          return true;
        }
      }

      return false;
    }

    public void setSelfTest(final SelfTestSuite.SelfTest selfTest) {
      this.getTestStatus = () -> selfTest.runTest().getStatus();
    }
  }

  // For testing only
  private void resetAllSelfTests() {
    selfTestSuite.resetAllSelfTests();
  }

  // The super constructor taking a double version is deprecated in java 9. However, the alternate
  // constructor taking a string version is unavailable in java 8. So to build on both with
  // warnings on, our only choice is to suppress deprecation warnings.
  @SuppressWarnings({"deprecation"})
  public AmazonCorrettoCryptoProvider() {
    super(
        PROVIDER_NAME,
        PROVIDER_VERSION,
        String.format(
            "%s %s%s%s (%s)",
            PROVIDER_NAME,
            PROVIDER_VERSION_STR,
            FIPS_BUILD ? "+FIPS" : "",
            EXPERIMENTAL_FIPS_BUILD ? "+EXP" : "",
            AWS_LC_VERSION_STR));
    this.relyOnCachedSelfTestResults =
        Utils.getBooleanProperty(PROPERTY_CACHE_SELF_TEST_RESULTS, true);
    this.shouldRegisterEcParams = Utils.getBooleanProperty(PROPERTY_REGISTER_EC_PARAMS, false);

    this.shouldRegisterSecureRandom =
        Utils.getBooleanProperty(PROPERTY_REGISTER_SECURE_RANDOM, true);

    this.shouldRegisterEdKeyFactory =
        Utils.getBooleanProperty(PROPERTY_REGISTER_ED_KEYFACTORY, false);

    this.shouldRegisterMLDSA = (!isFips() || isExperimentalFips());

    this.nativeContextReleaseStrategy = Utils.getNativeContextReleaseStrategyProperty();

    Utils.optionsFromProperty(ExtraCheck.class, extraChecks, "extrachecks");

    if (!Loader.IS_AVAILABLE) {
      if (DebugFlag.VERBOSELOGS.isEnabled()) {
        getLogger(PROVIDER_NAME).fine("Native JCE libraries are unavailable - disabling");
      }

      // If Loading failed, do not register any algorithms
      return;
    }

    buildServiceMap();
    initializeSelfTests();
  }

  Utils.NativeContextReleaseStrategy getNativeContextReleaseStrategy() {
    return nativeContextReleaseStrategy;
  }

  private synchronized void initializeSelfTests() {
    if (selfTestSuite == null) {
      selfTestSuite = new SelfTestSuite();
    }
    if (!Loader.IS_AVAILABLE) {
      // We're not available, there are no tests to add.
      // Empty suites automatically fail.
      return;
    }

    // The order of adding determines the order of failure reporting and test execution. We do not
    // short circuit
    // the execution of tests when a test fails.
    selfTestSuite.addSelfTest(SelfTestSuite.AWS_LC_SELF_TESTS);
    selfTestSuite.addSelfTest(LibCryptoRng.SPI.SELF_TEST);
    selfTestSuite.addSelfTest(EvpHmac.SHA512.SELF_TEST);
    selfTestSuite.addSelfTest(EvpHmac.SHA384.SELF_TEST);
    selfTestSuite.addSelfTest(EvpHmac.SHA256.SELF_TEST);
    selfTestSuite.addSelfTest(EvpHmac.SHA1.SELF_TEST);
    selfTestSuite.addSelfTest(EvpHmac.MD5.SELF_TEST);

    // Kick off self-tests in the background. It's vitally important that we don't actually _wait_
    // for these to complete, as if we do we'll end up recursing through some JCE internals back to
    // attempts to use AmazonCorrettoCryptoProvider in some configurations.
    ForkJoinPool.commonPool().submit(selfTestSuite::runTests);
  }

  // Override annotation omitted so that it works/compiles in Java8
  public String getVersionStr() {
    return PROVIDER_VERSION_STR;
  }

  public String getAwsLcVersionStr() {
    return AWS_LC_VERSION_STR;
  }

  /**
   * Installs the AmazonCorrettoCryptoProvider provider as the highest-priority (i.e. default)
   * provider systemwide.
   */
  public static void install() {
    Security.insertProviderAt(INSTANCE, 1);
  }

  /**
   * Queries (but does not run) all available self-test functionality and returns the result. {@link
   * SelfTestStatus#FAILED} will be returned if any tests have failed. Otherwise, {@link
   * SelfTestStatus#NOT_RUN} will be returned if any tests have not be run. {@link
   * SelfTestStatus#PASSED} will only be returned if all tests have been run and have all passed.
   *
   * <p>Algorithms currently run by this method:
   *
   * <ul>
   *   <li>NIST800-90A/AES-CTR-256
   *   <li>HMacSHA512
   *   <li>HMacSHA384
   *   <li>HMacSHA256
   *   <li>HMacSHA1
   *   <li>HMacMD5
   * </ul>
   *
   * @see #runSelfTests()
   */
  public SelfTestStatus getSelfTestStatus() {
    return selfTestSuite.getOverallStatus();
  }

  /**
   * Runs all available self-tests and returns the result. Please see {@link #getSelfTestStatus()}
   * for the algorithms tested and the possible return values. (though this method will never return
   * {@link SelfTestStatus#NOT_RUN}). The result of running tests are cached, and the subsequent
   * calls would avoid re-running tests. To modify this behaviour, one can set the system property
   * <em>com.amazon.corretto.crypto.provider.cacheselftestresults=false</em> so that every call to
   * this method would result in re-running tests.
   *
   * @see #getSelfTestStatus()
   */
  public SelfTestStatus runSelfTests() {
    if (!relyOnCachedSelfTestResults) {
      resetAllSelfTests();
    }
    return selfTestSuite.runTests();
  }

  /**
   * Returns any {@link Throwable} thrown by {@link System#loadLibrary(String)} when trying to
   * initialize this library. Returns {@code null} if everything loaded successfully.
   */
  public Throwable getLoadingError() {
    return Loader.LOADING_ERROR;
  }

  /**
   * Throws an instance of {@link RuntimeCryptoException} if this library is not currently
   * functional. Otherwise does nothing.
   *
   * <p>This library is considered healthy if {@link #getLoadingError()} returns {@code null} and
   * {@link #runSelfTests()} returns {@link SelfTestStatus#PASSED}.
   */
  public void assertHealthy() throws RuntimeCryptoException {
    if (Loader.LOADING_ERROR != null) {
      throw new RuntimeCryptoException("Unable to load native library", Loader.LOADING_ERROR);
    }

    if (!relyOnCachedSelfTestResults) {
      resetAllSelfTests();
    }

    selfTestSuite.assertAllTestsPassed();
  }

  /** Returns {@code true} if and only if the underlying libcrypto library is a FIPS build */
  public boolean isFips() {
    return Loader.FIPS_BUILD;
  }

  private native boolean isFipsStatusOkInternal();

  /**
   * @return true if and only if the underlying libcrypto library's FIPS related checks pass
   */
  public boolean isFipsStatusOk() {
    if (!isFips() || !isFipsSelfTestFailureSkipAbort()) {
      throw new UnsupportedOperationException("ACCP not built with FIPS_SELF_TEST_SKIP_ABORT");
    }
    if (getSelfTestStatus() == SelfTestStatus.NOT_RUN) {
      // If FIPS self tests haven't completed, give them a 5s timeout to complete.
      final long timeout = 3 * 1000;
      final long deadline = System.currentTimeMillis() + timeout;
      while (getSelfTestStatus() == SelfTestStatus.NOT_RUN) {
        try {
          Thread.sleep(1);
        } catch (Exception e) {
          throw new RuntimeCryptoException(e);
        }
        if (System.currentTimeMillis() > deadline) {
          throw new RuntimeCryptoException("FIPS self tests timed out");
        }
      }
    }
    return isFipsStatusOkInternal();
  }

  private native List<String> getFipsSelfTestFailuresInternal();

  public List<String> getFipsSelfTestFailures() {
    if (!isFips() || !isFipsSelfTestFailureSkipAbort()) {
      throw new UnsupportedOperationException("ACCP not built with FIPS_SELF_TEST_SKIP_ABORT");
    }
    return getFipsSelfTestFailuresInternal();
  }

  /**
   * ACCP-FIPS uses the FIPS branches/releases of AWS-LC. Experimental FIPS mode is to allow
   * building ACCP and AWS-LC in FIPS mode using non-FIPS branches/release. This allows one to
   * experiment with features that are not in FIPS branches yet.
   *
   * <p>Returns {@code true} if and only if the underlying ACCP is built in experimental fips mode.
   */
  public boolean isExperimentalFips() {
    return Loader.EXPERIMENTAL_FIPS_BUILD;
  }

  public boolean isFipsSelfTestFailureSkipAbort() {
    return Loader.FIPS_SELF_TEST_SKIP_ABORT;
  }

  /**
   * Register ACCP's EC-flavored AlgorithmParameters implementation
   *
   * <p>Most use-cases can and should rely on JCE-provided EC AlgorithmParameters implementation as
   * it supports more curves, is more broadly compatible, and does not affect FIPS compliance
   * posture as the EC parameters wrapper class doesn't actually do any cryptography. Only use
   * ACCP's EC parameters class if you will only ever encounter NIST curves or are trying to use
   * ACCP as a stand-alone JCA provider.
   */
  public void registerEcParams() {
    addService("AlgorithmParameters", "EC", "EcParameters");
  }

  @Override
  public synchronized boolean equals(final Object o) {
    return this == o;
  }

  @Override
  public synchronized int hashCode() {
    return System.identityHashCode(this);
  }

  @Override
  public String toString() {
    return super.toString() + (isFips() ? " (FIPS)" : "");
  }

  public Set<ExtraCheck> getExtraChecks() {
    return Collections.unmodifiableSet(extraChecks);
  }

  public boolean hasExtraCheck(ExtraCheck mode) {
    return extraChecks.contains(mode);
  }

  public void addExtraChecks(ExtraCheck... checks) {
    extraChecks.addAll(Arrays.asList(checks));
  }

  private void readObject(java.io.ObjectInputStream in) throws IOException, ClassNotFoundException {
    in.defaultReadObject();
    readObjectNoData();
  }

  private void readObjectNoData() {
    initializeSelfTests();
  }

  // This next block of code is a micro-optimization around getting instances of KeyFactories.
  // It turns out the KeyFactory.getInstance(String, Provider) can be expensive
  // (primarily due to synchronization of Provider.getService).
  // The JDK tries to speed up the fast-path by remembering the last service retrieved
  // for a given Provider and returning it quickly if it is retrieved again.
  //
  // With the move to EVP keys many of our SPIs require an instance of KeyFactory that they can
  // use (primarily for translateKey). Since this means that retrieving a non-KeyFactory SPI
  // shortly thereafter results in retrieving a KeyFactory SPI, there is real churn in
  // Provider.getService which can massively slow-down performance.
  //
  // This method will do a lazy-init (to avoid circular dependencies) of KeyFactories
  // for ACCP use only. This way we only create one of each and do not touch the expensive
  // Provider.getService logic.
  private transient volatile KeyFactory rsaFactory;
  private transient volatile KeyFactory ecFactory;
  private transient volatile KeyFactory edFactory;
  private transient volatile KeyFactory mlDsaFactory;

  KeyFactory getKeyFactory(EvpKeyType keyType) {
    try {
      switch (keyType) {
        case RSA:
          if (rsaFactory == null) {
            rsaFactory = KeyFactory.getInstance(keyType.jceName, this);
          }
          return rsaFactory;
        case EC:
          if (ecFactory == null) {
            ecFactory = KeyFactory.getInstance(keyType.jceName, this);
          }
          return ecFactory;
        case EdDSA:
          if (edFactory == null) {
            edFactory = new EdKeyFactory(this);
          }
          return edFactory;
        case MLDSA:
          if (mlDsaFactory == null) {
            mlDsaFactory = KeyFactory.getInstance(keyType.jceName, this);
          }
          return mlDsaFactory;
        default:
          throw new AssertionError(String.format("Unsupported key type: %s", keyType.jceName));
      }
    } catch (final NoSuchAlgorithmException ex) {
      throw new AssertionError(ex);
    }
  }

  // This is just a convenience method to provide syntactic sugar to callers
  KeyFactory getKeyFactory(String keyType) {
    return getKeyFactory(EvpKeyType.valueOf(keyType));
  }

  // This is just a convenience method to provide syntactic sugar to callers
  EvpKey translateKey(Key key, EvpKeyType keyType) throws InvalidKeyException {
    if (key instanceof EvpKey) {
      return (EvpKey) key;
    } else {
      return (EvpKey) getKeyFactory(keyType).translateKey(key);
    }
  }

  // In case the user does not register Ed25519 KeyFactories by ACCP, we still need one to be used
  // internally.
  private static class EdKeyFactory extends KeyFactory {
    EdKeyFactory(final AmazonCorrettoCryptoProvider provider) {
      super(new EvpKeyFactory.EdDSA(provider), provider, "Ed25519");
    }
  }
}<|MERGE_RESOLUTION|>--- conflicted
+++ resolved
@@ -9,14 +9,11 @@
 import static com.amazon.corretto.crypto.provider.ConcatenationKdfSpi.CKDF_WITH_SHA256;
 import static com.amazon.corretto.crypto.provider.ConcatenationKdfSpi.CKDF_WITH_SHA384;
 import static com.amazon.corretto.crypto.provider.ConcatenationKdfSpi.CKDF_WITH_SHA512;
-<<<<<<< HEAD
-import static com.amazon.corretto.crypto.provider.EvpHmac.HMAC_PREFIX;
-import static com.amazon.corretto.crypto.provider.EvpHmac.WITH_PRECOMPUTED_KEY;
-=======
 import static com.amazon.corretto.crypto.provider.CounterKdfSpi.CTR_KDF_WITH_HMAC_SHA256;
 import static com.amazon.corretto.crypto.provider.CounterKdfSpi.CTR_KDF_WITH_HMAC_SHA384;
 import static com.amazon.corretto.crypto.provider.CounterKdfSpi.CTR_KDF_WITH_HMAC_SHA512;
->>>>>>> 3923e64e
+import static com.amazon.corretto.crypto.provider.EvpHmac.HMAC_PREFIX;
+import static com.amazon.corretto.crypto.provider.EvpHmac.WITH_PRECOMPUTED_KEY;
 import static com.amazon.corretto.crypto.provider.HkdfSecretKeyFactorySpi.HKDF_WITH_SHA1;
 import static com.amazon.corretto.crypto.provider.HkdfSecretKeyFactorySpi.HKDF_WITH_SHA256;
 import static com.amazon.corretto.crypto.provider.HkdfSecretKeyFactorySpi.HKDF_WITH_SHA384;
@@ -393,18 +390,17 @@
             return ckdfSpi;
           }
 
-<<<<<<< HEAD
+          final CounterKdfSpi cntrKdfSpi =
+              CounterKdfSpi.INSTANCES.get(CounterKdfSpi.getSpiFactoryForAlgName(algo));
+          if (cntrKdfSpi != null) {
+            return cntrKdfSpi;
+          }
+
           final HmacWithPrecomputedKeyKeyFactorySpi hmacWithPrecomputedKeySpi =
               HmacWithPrecomputedKeyKeyFactorySpi.INSTANCES.get(
                   HmacWithPrecomputedKeyKeyFactorySpi.getSpiFactoryForAlgName(algo));
           if (hmacWithPrecomputedKeySpi != null) {
             return hmacWithPrecomputedKeySpi;
-=======
-          final CounterKdfSpi cntrKdfSpi =
-              CounterKdfSpi.INSTANCES.get(CounterKdfSpi.getSpiFactoryForAlgName(algo));
-          if (cntrKdfSpi != null) {
-            return cntrKdfSpi;
->>>>>>> 3923e64e
           }
         }
 
