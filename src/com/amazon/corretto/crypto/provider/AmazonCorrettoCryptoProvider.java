--- conflicted
+++ resolved
@@ -108,104 +108,6 @@
           .setSelfTest(LibCryptoRng.SPI.SELF_TEST);
     }
 
-<<<<<<< HEAD
-    private class ACCPService extends Service {
-        private final boolean useReflection;
-        private final MethodHandle ctor;
-        private final MethodHandle algorithmSetter;
-
-        // @GuardedBy("this") // Restore once replacement for JSR-305 available
-        private boolean failMessagePrinted = false;
-        private volatile boolean testsPassed = false;
-
-        // Updated during initialization only
-        private Supplier<SelfTestStatus> getTestStatus = selfTestSuite::runTests;
-
-        public ACCPService(
-                final String type, final String algorithm, final String className,
-                final boolean useReflection, // this flag determines if the instantiation of the service class is supposed to be done via reflection or explicitly
-                final List<String> aliases,
-                final Map<String, String> attributes
-        ) {
-            super(AmazonCorrettoCryptoProvider.this, type, algorithm, PACKAGE_PREFIX + className, aliases, attributes);
-
-            this.useReflection = useReflection;
-
-            if (!useReflection) {
-                ctor = null;
-                algorithmSetter = null;
-                return;
-            }
-
-            try {
-                Class<?> klass = AmazonCorrettoCryptoProvider.class.getClassLoader().loadClass(PACKAGE_PREFIX + className);
-                MethodHandle tmpCtor;
-                try {
-                    tmpCtor = LOOKUP.findConstructor(klass, MethodType.methodType(void.class))
-                            .asType(MethodType.methodType(Object.class));
-                } catch (final NoSuchMethodException nsm) {
-                    tmpCtor = LOOKUP.findConstructor(klass, MethodType.methodType(void.class, AmazonCorrettoCryptoProvider.class))
-                            .asType(MethodType.methodType(Object.class, AmazonCorrettoCryptoProvider.class))
-                            .bindTo(AmazonCorrettoCryptoProvider.this);
-                }
-                ctor = tmpCtor;
-
-                MethodHandle tmpAlgSetter = null;
-                final MethodType setterSignature = MethodType.methodType(void.class, String.class);
-                try {
-                    tmpAlgSetter = LOOKUP.findVirtual(klass, "setAlgorithmName", setterSignature);
-                } catch (final NoSuchMethodException ex) {
-                    if (type.equals("Signature")) {
-                        throw ex;
-                    }
-                    // Just ignore this
-                }
-                algorithmSetter = tmpAlgSetter;
-            } catch (Exception e) {
-                throw new RuntimeException(e);
-            }
-
-        }
-
-        @Override
-        public Object newInstance(final Object constructorParameter) throws NoSuchAlgorithmException {
-            if (isFips() && !isFipsStatusOk()) {
-                throw new FipsStatusException("The provider is built in FIPS mode and its status is not Ok.");
-            }
-
-            if (constructorParameter != null) {
-                // We do not currently support any algorithms that take ctor parameters.
-                throw new NoSuchAlgorithmException("Constructor parameters not used with "
-                        + getType() + "/" + getAlgorithm());
-            }
-
-            if (!testsPassed) {
-                checkTests();
-            }
-
-            if (!useReflection) {
-                final String type = getType();
-                final String algo = getAlgorithm();
-
-                if ("KeyGenerator".equals(type) && "AES".equals(algo)) {
-                    return SecretKeyGenerator.createAesKeyGeneratorSpi();
-                }
-
-                throw new NoSuchAlgorithmException(String.format("No service class for %s/%s", type, algo));
-            }
-
-            try {
-                Object result = (Object) ctor.invokeExact();
-                if (algorithmSetter != null) {
-                    algorithmSetter.invoke(result, getAlgorithm());
-                }
-                return result;
-            } catch (RuntimeException | Error e) {
-                throw e;
-            } catch (Throwable t) {
-                throw new NoSuchAlgorithmException("Unexpected error constructing algorithm", t);
-            }
-=======
     addSignatures();
   }
 
@@ -221,7 +123,6 @@
         addService("Signature", algorithm, className);
         if (base.equals("ECDSA")) {
           addService("Signature", algorithm + EvpSignatureBase.P1363_FORMAT_SUFFIX, className);
->>>>>>> e38c63aa
         }
       }
     }
@@ -344,6 +245,11 @@
 
     @Override
     public Object newInstance(final Object constructorParameter) throws NoSuchAlgorithmException {
+      if (isFips() && !isFipsStatusOk()) {
+        throw new FipsStatusException(
+            "The provider is built in FIPS mode and its status is not Ok.");
+      }
+
       if (constructorParameter != null) {
         // We do not currently support any algorithms that take ctor parameters.
         throw new NoSuchAlgorithmException(
@@ -433,42 +339,7 @@
         }
       }
 
-<<<<<<< HEAD
-        selfTestSuite.assertAllTestsPassed();
-    }
-
-    /**
-     * Returns {@code true} if and only if the underlying libcrypto library is a FIPS build
-     */
-    public boolean isFips() {
-        return Loader.FIPS_BUILD;
-    }
-
-    /**
-     * @return true if and only if the underlying libcrypto library's FIPS related checks pass
-     */
-    public native boolean isFipsStatusOk();
-
-    /**
-     * Register ACCP's EC-flavored AlgorithmParameters implementation
-     * <p>
-     * Most use-cases can and should rely on JCE-provided EC AlgorithmParameters
-     * implementation as it supports more curves, is more broadly compatible,
-     * and does not affect FIPS compliance posture as the EC parameters wrapper
-     * class doesn't actually do any cryptography. Only use ACCP's EC
-     * parameters class if you will only ever encounter NIST curves or are
-     * trying to use ACCP as a stand-alone JCA provider.
-     */
-    public void registerEcParams() {
-        addService("AlgorithmParameters", "EC", "EcParameters");
-    }
-
-    @Override
-    public synchronized boolean equals(final Object o) {
-        return this == o;
-=======
       return false;
->>>>>>> e38c63aa
     }
 
     public void setSelfTest(final SelfTestSuite.SelfTest selfTest) {
@@ -631,6 +502,11 @@
   }
 
   /**
+   * @return true if and only if the underlying libcrypto library's FIPS related checks pass
+   */
+  public native boolean isFipsStatusOk();
+
+  /**
    * Register ACCP's EC-flavored AlgorithmParameters implementation
    *
    * <p>Most use-cases can and should rely on JCE-provided EC AlgorithmParameters implementation as
