--- conflicted
+++ resolved
@@ -181,7 +181,6 @@
   private static native String[] getCurveNames();
 
   private static native String getCurveNameFromEncoded(byte[] encoded);
-<<<<<<< HEAD
 
   static String getOidFromName(String name) {
     if (name == null) {
@@ -219,44 +218,6 @@
       }
     }
     return name;
-=======
-
-  static String getOidFromName(String name) {
-    if (name == null) {
-      return null;
-    }
-    return getSpecByName(name) == null ? null : getSpecByName(name).oid;
-  }
-
-  private EcUtils() {
-    // Prevent instantiation
-  }
-
-  static ECInfo getSpecByName(final String curveName) {
-    return EC_INFO_CACHE.computeIfAbsent(curveName, EC_INFO_LOADER);
-  }
-
-  static String getNameBySpec(final ECParameterSpec spec) {
-    return EC_NAME_BY_CURVE.get(spec.getCurve());
-  }
-
-  static String getNameByKeySize(final Integer keySize) {
-    return EC_NAME_BY_KEY_SIZE.get(keySize);
-  }
-
-  static String getNameByEncoded(final byte[] encoded) {
-    if (encoded == null) {
-      return null;
-    }
-    String name = EC_NAME_BY_ENCODED.get(ByteBuffer.wrap(encoded));
-    if (name == null) {
-      // If we don't recognize the encoding but it's a known curve, add it to the cache
-      name = getCurveNameFromEncoded(encoded);
-      if (name != null) {
-        EC_NAME_BY_ENCODED.put(ByteBuffer.wrap(encoded.clone()), name);
-      }
-    }
-    return name;
   }
 
   static boolean ecParameterSpecsAreEqual(final ECParameterSpec a, final ECParameterSpec b) {
@@ -269,7 +230,6 @@
         && a.getOrder().equals(b.getOrder())
         && a.getCurve().equals(b.getCurve())
         && a.getGenerator().equals(b.getGenerator());
->>>>>>> 41145986
   }
 
   static final class ECInfo {
