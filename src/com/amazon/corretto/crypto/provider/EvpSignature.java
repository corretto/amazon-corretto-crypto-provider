// Copyright Amazon.com Inc. or its affiliates. All Rights Reserved.
// SPDX-License-Identifier: Apache-2.0
package com.amazon.corretto.crypto.provider;

import java.nio.ByteBuffer;
import java.security.InvalidAlgorithmParameterException;
import java.security.SignatureException;
import java.security.spec.AlgorithmParameterSpec;
import java.security.spec.PSSParameterSpec;

class EvpSignature extends EvpSignatureBase {
  /**
   * Generates a signature in a single pass.
   *
   * @param privateKey a pointer to the private key
   * @param digestPtr the value from {@link Utils#getEvpMdFromName(String)} representing the digest
   *     to use with this signature
   * @param paddingType the integer defined by OpenSSL as the padding type to be used.
   * @param mgfMd the value from {@link Utils#getEvpMdFromName(String)} used by the Mask Generation
   *     Function (MGF). This parameter is only necessary for RSA-PSS signatures.
   * @param saltLen the length of the salt in bytes. This parameter is only necessary for RSA-PSS
   *     signatures.
   * @param message the message to be signed
   * @param offset the offset in {@code message} designating the start of the data to be signed.
   * @param length the length of the data in {@code message} to be signed.
   * @return the signature
   * @see {@link PKCS8EncodedKeySpec}
   * @see <a
   *     href="https://www.openssl.org/docs/man1.1.0/crypto/EVP_PKEY_CTX_set_rsa_padding.html">EVP_PKEY_CTX_ctrl</a>
   * @see <a
   *     href="https://www.openssl.org/docs/man1.1.0/crypto/EVP_PKEY_base_id.html">EVP_PKEY_base_id</a>
   * @see <a
   *     href="https://www.openssl.org/docs/man1.1.0/crypto/EVP_get_digestbyname.html">EVP_get_digestbyname</a>
   */
  private static native byte[] sign(
      long privateKey,
      long digestPtr,
      int paddingType,
      long mgfMd,
      int saltLen,
      byte[] message,
      int offset,
      int length)
      throws SignatureException;

  /**
   * Performs a signature verification in a single pass.
   *
   * @param publicKey a pointer to the public key
   * @param digestPtr the value from {@link Utils#getEvpMdFromName(String)} representing the digest
   *     to use with this signature
   * @param paddingType the integer defined by OpenSSL as the padding type to be used.
   * @param mgfMd the value from {@link Utils#getEvpMdFromName(String)} used by the Mask Generation
   *     Function (MGF). This parameter is only necessary for RSA-PSS signatures.
   * @param saltLen the length of the salt in bytes. This parameter is only necessary for RSA-PSS
   *     signatures.
   * @param message the message to be verified
   * @param offset the offset in {@code message} designating the start of the data to be verified.
   * @param length the length of the data in {@code message} to be verified.
   * @param signature the signature to verify
   * @param sigOff the offset in {@code signature} of the actual signature to verify
   * @param sigLen the length of the signatue to verify
   * @return true if the signature was verified. false if not.
   * @see {@link X509EncodedKeySpec}
   * @see <a
   *     href="https://www.openssl.org/docs/man1.1.0/crypto/EVP_PKEY_CTX_set_rsa_padding.html">EVP_PKEY_CTX_ctrl</a>
   * @see <a
   *     href="https://www.openssl.org/docs/man1.1.0/crypto/EVP_PKEY_base_id.html">EVP_PKEY_base_id</a>
   * @see <a
   *     href="https://www.openssl.org/docs/man1.1.0/crypto/EVP_get_digestbyname.html">EVP_get_digestbyname</a>
   */
  private static native boolean verify(
      long publicKey,
      long digestPtr,
      int paddingType,
      long mgfMd,
      int saltLen,
      byte[] message,
      int offset,
      int length,
      byte[] signature,
      int sigOff,
      int sigLen)
      throws SignatureException;

  /**
   * Starts calculating a signature and returns a native pointer to the context.
   *
   * @param privateKey a pointer to the private key
   * @param digestPtr the value from {@link Utils#getEvpMdFromName(String)} representing the digest
   *     to use with this signature
   * @param paddingType the integer defined by OpenSSL as the padding type to be used.
   * @param mgfMd the value from {@link Utils#getEvpMdFromName(String)} used by the Mask Generation
   *     Function (MGF). This parameter is only necessary for RSA-PSS signatures.
   * @param saltLen the length of the salt in bytes. This parameter is only necessary for RSA-PSS
   *     signatures.
   * @param message the start of message to be signed
   * @param offset the offset in {@code message} designating the start of the data to be signed.
   * @param length the length of the data in {@code message} to be signed.
   * @return the context
   * @see {@link PKCS8EncodedKeySpec}
   * @see <a
   *     href="https://www.openssl.org/docs/man1.1.0/crypto/EVP_PKEY_CTX_set_rsa_padding.html">EVP_PKEY_CTX_ctrl</a>
   * @see <a
   *     href="https://www.openssl.org/docs/man1.1.0/crypto/EVP_PKEY_base_id.html">EVP_PKEY_base_id</a>
   * @see <a
   *     href="https://www.openssl.org/docs/man1.1.0/crypto/EVP_get_digestbyname.html">EVP_get_digestbyname</a>
   */
  private static native long signStart(
      long privateKey,
      long digestPtr,
      int paddingType,
      long mgfMd,
      int saltLen,
      byte[] message,
      int offset,
      int length);

  /**
   * Starts calculating a signature and returns a native pointer to the context.
   *
   * @param privateKey a pointer to the private key
   * @param digestPtr the value from {@link Utils#getEvpMdFromName(String)} representing the digest
   *     to use with this signature
   * @param paddingType the integer defined by OpenSSL as the padding type to be used.
   * @param mgfMd the value from {@link Utils#getEvpMdFromName(String)} used by the Mask Generation
   *     Function (MGF). This parameter is only necessary for RSA-PSS signatures.
   * @param saltLen the length of the salt in bytes. This parameter is only necessary for RSA-PSS
   *     signatures.
   * @param message the start of message to be signed. Note that position and limit are ignored.
   * @return the context
   * @see {@link PKCS8EncodedKeySpec}
   * @see <a
   *     href="https://www.openssl.org/docs/man1.1.0/crypto/EVP_PKEY_CTX_set_rsa_padding.html">EVP_PKEY_CTX_ctrl</a>
   * @see <a
   *     href="https://www.openssl.org/docs/man1.1.0/crypto/EVP_PKEY_base_id.html">EVP_PKEY_base_id</a>
   * @see <a
   *     href="https://www.openssl.org/docs/man1.1.0/crypto/EVP_get_digestbyname.html">EVP_get_digestbyname</a>
   */
  private static native long signStartBuffer(
      long privateKey,
      long digestPtr,
      int paddingType,
      long mgfMd,
      int saltLen,
      ByteBuffer message);

  /**
   * Starts verifying a signature and returns a native pointer to the context.
   *
   * @param publicKey a pointer to the public key
   * @param digestPtr the value from {@link Utils#getEvpMdFromName(String)} representing the digest
   *     to use with this signature
   * @param paddingType the integer defined by OpenSSL as the padding type to be used.
   * @param mgfMd the value from {@link Utils#getEvpMdFromName(String)} used by the Mask Generation
   *     Function (MGF). This parameter is only necessary for RSA-PSS signatures.
   * @param saltLen the length of the salt in bytes. This parameter is only necessary for RSA-PSS
   *     signatures.
   * @param message the start of message to be verified
   * @param offset the offset in {@code message} designating the start of the data to be verified.
   * @param length the length of the data in {@code message} to be verified.
   * @return the context
   * @see {@link X509EncodedKeySpec}
   * @see <a
   *     href="https://www.openssl.org/docs/man1.1.0/crypto/EVP_PKEY_CTX_set_rsa_padding.html">EVP_PKEY_CTX_ctrl</a>
   * @see <a
   *     href="https://www.openssl.org/docs/man1.1.0/crypto/EVP_PKEY_base_id.html">EVP_PKEY_base_id</a>
   * @see <a
   *     href="https://www.openssl.org/docs/man1.1.0/crypto/EVP_get_digestbyname.html">EVP_get_digestbyname</a>
   */
  private static native long verifyStart(
      long publicKey,
      long digestPtr,
      int paddingType,
      long mgfMd,
      int saltLen,
      byte[] message,
      int offset,
      int length);

  /**
   * Starts verifying a signature and returns a native pointer to the context.
   *
   * @param publicKey a pointer to the public key
   * @param digestPtr the value from {@link Utils#getEvpMdFromName(String)} representing the digest
   *     to use with this signature
   * @param paddingType the integer defined by OpenSSL as the padding type to be used.
   * @param mgfMd the value from {@link Utils#getEvpMdFromName(String)} used by the Mask Generation
   *     Function (MGF). This parameter is only necessary for RSA-PSS signatures.
   * @param saltLen the length of the salt in bytes. This parameter is only necessary for RSA-PSS
   *     signatures.
   * @param message the start of message to be verified. Note that position and limit are ignored.
   * @return the context
   * @see {@link X509EncodedKeySpec}
   * @see <a
   *     href="https://www.openssl.org/docs/man1.1.0/crypto/EVP_PKEY_CTX_set_rsa_padding.html">EVP_PKEY_CTX_ctrl</a>
   * @see <a
   *     href="https://www.openssl.org/docs/man1.1.0/crypto/EVP_PKEY_base_id.html">EVP_PKEY_base_id</a>
   * @see <a
   *     href="https://www.openssl.org/docs/man1.1.0/crypto/EVP_get_digestbyname.html">EVP_get_digestbyname</a>
   */
  private static native long verifyStartBuffer(
      long publicKey, long digestPtr, int paddingType, long mgfMd, int saltLen, ByteBuffer message);

  /**
   * Updates the context for signing data.
   *
   * @param ctx native context returned by either {@link #signStart(byte[], int, String, int,
   *     String, int, byte[], int, int)} or {@link #signStartBuffer(byte[], int, String, int,
   *     String, int, ByteBuffer)}
   * @param message the message to be signed
   * @param offset the offset in {@code message} designating the start of the data to be verified.
   * @param length the length of the data in {@code message} to be verified.
   */
  private static native void signUpdate(long ctx, byte[] message, int offset, int length);

  /**
   * Updates the context for signing data.
   *
   * @param ctx native context returned by either {@link #signStart(byte[], int, String, int,
   *     String, int, byte[], int, int)} or {@link #signStartBuffer(byte[], int, String, int,
   *     String, int, ByteBuffer)}
   * @param message the message to be signed. Note that position and limit are ignored.
   */
  private static native void signUpdateBuffer(long ctx, ByteBuffer message);

  /**
   * Updates the context for verifying data.
   *
   * @param ctx native context returned by either {@link #verifyStart(byte[], int, String, int,
   *     String, int, byte[], int, int)} or {@link #verifyStartBuffer(byte[], int, String, int,
   *     String, int, ByteBuffer)}
   * @param message the message to be signed
   * @param offset the offset in {@code message} designating the start of the data to be verified.
   * @param length the length of the data in {@code message} to be verified.
   */
  private static native void verifyUpdate(long ctx, byte[] message, int offset, int length);

  /**
   * Updates the context for verifying data.
   *
   * @param ctx native context returned by either {@link #verifyStart(byte[], int, String, int,
   *     String, int, byte[], int, int)} or {@link #verifyStartBuffer(byte[], int, String, int,
   *     String, int, ByteBuffer)}
   * @param message the message to be signed. Note that position and limit are ignored.
   */
  private static native void verifyUpdateBuffer(long ctx, ByteBuffer message);

  /**
   * Calculates the signature and <em>destroys the context</em>.
   *
   * @param ctx native context returned by either {@link #signStart(byte[], int, String, int,
   *     String, int, byte[], int, int)} or {@link #signStartBuffer(byte[], int, String, int,
   *     String, int, ByteBuffer)}.
   */
  private static native byte[] signFinish(long ctx) throws SignatureException;

  /**
   * Verifies the signature and <em>destroys the context</em>.
   *
   * @param ctx native context returned by either {@link #verifyStart(byte[], int, String, int,
   *     String, int, byte[], int, int)} or {@link #verifyStartBuffer(byte[], int, String, int,
   *     String, int, ByteBuffer)}.
   * @param signature the signature to verify
   * @param sigOff the offset in {@code signature} of the actual signature to verify
   * @param sigLen the length of the signatue to verify
   * @return true if the signature was verified. false if not.
   */
  private static native boolean verifyFinish(long ctx, byte[] signature, int sigOff, int sigLen)
      throws SignatureException;

  private byte[] oneByteArray_ = null;
  private InputBuffer<byte[], EvpContext, SignatureException> signingBuffer;
  private InputBuffer<Boolean, EvpContext, SignatureException> verifyingBuffer;

  /**
   * Creates a new instances of this class.
   *
   * @param keyType the keyType as recongized by OpenSSL for this algorithm.
   * @param paddingType the paddingType as recognized by OpenSSL for this algorithm or {@code 0} if
   *     N/A.
   * @param digestName the long digest name as recognized by OpenSSL for this algorithm.
   * @see <a
   *     href="https://www.openssl.org/docs/man1.1.0/crypto/EVP_PKEY_CTX_set_rsa_padding.html">EVP_PKEY_CTX_ctrl</a>
   * @see <a
   *     href="https://www.openssl.org/docs/man1.1.0/crypto/EVP_PKEY_base_id.html">EVP_PKEY_base_id</a>
   * @see <a
   *     href="https://www.openssl.org/docs/man1.1.0/crypto/EVP_get_digestbyname.html">EVP_get_digestbyname</a>
   */
  private EvpSignature(
      AmazonCorrettoCryptoProvider provider,
      final EvpKeyType keyType,
      final int paddingType,
      final String digestName) {
    super(provider, keyType, paddingType, Utils.getMdPtr(digestName));
    Loader.checkNativeLibraryAvailability();

    signingBuffer = getSigningBuffer();
    verifyingBuffer = getVerifyingBuffer();
  }

  private InputBuffer<byte[], EvpContext, SignatureException> getSigningBuffer() {
    return new InputBuffer<byte[], EvpContext, SignatureException>(1024)
        .withInitialUpdater(
            (src, offset, length) ->
                new EvpContext(
                    key_.use(
                        ptr ->
                            signStart(
                                ptr,
                                digest_,
                                paddingType_,
                                pssMgfMd_,
                                pssSaltLen_,
                                src,
                                offset,
                                length))))
        .withInitialUpdater(
            (src) ->
                new EvpContext(
                    key_.use(
                        ptr ->
                            signStartBuffer(
                                ptr, digest_, paddingType_, pssMgfMd_, pssSaltLen_, src))))
        .withUpdater(
            (ctx, src, offset, length) -> ctx.useVoid(ptr -> signUpdate(ptr, src, offset, length)))
        .withUpdater((ctx, src) -> ctx.useVoid(ptr -> signUpdateBuffer(ptr, src)))
        .withDoFinal((ctx) -> signFinish(ctx.take()))
        .withSinglePass(
            (src, offset, length) ->
                key_.use(
                    ptr ->
                        sign(
                            ptr,
                            digest_,
                            paddingType_,
                            pssMgfMd_,
                            pssSaltLen_,
                            src,
                            offset,
                            length)));
  }

  private InputBuffer<Boolean, EvpContext, SignatureException> getVerifyingBuffer() {
    return new InputBuffer<Boolean, EvpContext, SignatureException>(1024)
        .withInitialUpdater(
            (src, offset, length) ->
                new EvpContext(
                    key_.use(
                        ptr ->
                            verifyStart(
                                ptr,
                                digest_,
                                paddingType_,
                                pssMgfMd_,
                                pssSaltLen_,
                                src,
                                offset,
                                length))))
        .withInitialUpdater(
            (src) ->
                new EvpContext(
                    key_.use(
                        ptr ->
                            verifyStartBuffer(
                                ptr, digest_, paddingType_, pssMgfMd_, pssSaltLen_, src))))
        .withUpdater(
            (ctx, src, offset, length) ->
                ctx.useVoid(ptr -> verifyUpdate(ptr, src, offset, length)))
        .withUpdater((ctx, src) -> ctx.useVoid(ptr -> verifyUpdateBuffer(ptr, src)));
    // Both doFinal and SinglePass need to be defined at the very end for verify
    // because they need access to the passed in signature to verify it.
  }

  protected synchronized void engineReset() {
    signingBuffer.reset();
    verifyingBuffer.reset();
  }

  @Override
  protected synchronized void engineSetParameter(final AlgorithmParameterSpec params)
      throws InvalidAlgorithmParameterException {
    super.engineSetParameter(params);
    if (params instanceof PSSParameterSpec) {
      // referesh signing and verifying buffer closures now that we've updated PSS params
      signingBuffer = getSigningBuffer();
      verifyingBuffer = getVerifyingBuffer();
<<<<<<< HEAD
    }
  }

  protected boolean isBufferEmpty() {
    return signingBuffer.size() == 0 && verifyingBuffer.size() == 0;
  }

  @Override
  protected synchronized byte[] engineSign() throws SignatureException {
    ensureInitialized(true);
    try {
      return maybeConvertSignatureToReturn(signingBuffer.doFinal());
    } finally {
      engineReset();
=======
    }
  }

  protected boolean isBufferEmpty() {
    return signingBuffer.size() == 0 && verifyingBuffer.size() == 0;
  }

  @Override
  protected synchronized byte[] engineSign() throws SignatureException {
    ensureInitialized(true);
    try {
      return maybeConvertSignatureToReturn(signingBuffer.doFinal());
    } finally {
      engineReset();
    }
  }

  @Override
  protected synchronized void engineUpdate(final byte val) throws SignatureException {
    ensureInitialized(null);
    if (signMode) {
      signingBuffer.update(val);
    } else {
      verifyingBuffer.update(val);
    }
  }

  @Override
  protected synchronized void engineUpdate(final byte[] src, final int offset, final int length)
      throws SignatureException {
    ensureInitialized(null);
    if (signMode) {
      signingBuffer.update(src, offset, length);
    } else {
      verifyingBuffer.update(src, offset, length);
>>>>>>> 41145986
    }
  }

  @Override
<<<<<<< HEAD
  protected synchronized void engineUpdate(final byte val) throws SignatureException {
    ensureInitialized(null);
    if (signMode) {
      signingBuffer.update(val);
    } else {
      verifyingBuffer.update(val);
=======
  protected synchronized void engineUpdate(final ByteBuffer input) {
    if (signMode) {
      signingBuffer.update(input);
    } else {
      verifyingBuffer.update(input);
>>>>>>> 41145986
    }
  }

  @Override
<<<<<<< HEAD
  protected synchronized void engineUpdate(final byte[] src, final int offset, final int length)
      throws SignatureException {
    ensureInitialized(null);
    if (signMode) {
      signingBuffer.update(src, offset, length);
    } else {
      verifyingBuffer.update(src, offset, length);
    }
  }

  @Override
  protected synchronized void engineUpdate(final ByteBuffer input) {
    if (signMode) {
      signingBuffer.update(input);
    } else {
      verifyingBuffer.update(input);
    }
  }

  @Override
=======
>>>>>>> 41145986
  protected synchronized boolean engineVerify(final byte[] sigBytes) throws SignatureException {
    return engineVerify(sigBytes, 0, sigBytes.length);
  }

  @Override
  protected synchronized boolean engineVerify(final byte[] sigBytes, final int off, final int len)
      throws SignatureException {
    ensureInitialized(false);
<<<<<<< HEAD
    byte[] tempSig = maybeConvertSignatureToVerify(sigBytes, off, len);
    final byte[] finalSigBytes;
    final int finalOff;
    final int finalLen;
    if (tempSig != null) {
      finalSigBytes = tempSig;
      finalOff = 0;
      finalLen = finalSigBytes.length;
    } else {
      finalSigBytes = sigBytes;
      finalOff = off;
      finalLen = len;
    }
    try {
=======
    try {
      byte[] tempSig = maybeConvertSignatureToVerify(sigBytes, off, len);
      final byte[] finalSigBytes;
      final int finalOff;
      final int finalLen;
      if (tempSig != null) {
        finalSigBytes = tempSig;
        finalOff = 0;
        finalLen = finalSigBytes.length;
      } else {
        finalSigBytes = sigBytes;
        finalOff = off;
        finalLen = len;
      }
      sniffTest(finalSigBytes, finalOff, finalLen);
>>>>>>> 41145986
      return verifyingBuffer
          .withDoFinal((ctx) -> verifyFinish(ctx.take(), finalSigBytes, finalOff, finalLen))
          .withSinglePass(
              (src, offset, length) ->
                  key_.use(
                      ptr ->
                          verify(
                              ptr,
                              digest_,
                              paddingType_,
                              pssMgfMd_,
                              pssSaltLen_,
                              src,
                              offset,
                              length,
                              finalSigBytes,
                              finalOff,
                              finalLen)))
          .doFinal();
    } finally {
      // Clear the handlers which we don't need anymore.
      verifyingBuffer.withDoFinal(null).withSinglePass(null);
      engineReset();
    }
  }

  static final class SHA1withRSA extends EvpSignature {
    SHA1withRSA(final AmazonCorrettoCryptoProvider provider) {
      super(provider, EvpKeyType.RSA, RSA_PKCS1_PADDING, "sha1");
    }
  }

  static final class SHA224withRSA extends EvpSignature {
    SHA224withRSA(final AmazonCorrettoCryptoProvider provider) {
      super(provider, EvpKeyType.RSA, RSA_PKCS1_PADDING, "sha224");
    }
  }

  static final class SHA256withRSA extends EvpSignature {
    SHA256withRSA(final AmazonCorrettoCryptoProvider provider) {
      super(provider, EvpKeyType.RSA, RSA_PKCS1_PADDING, "sha256");
    }
  }

  static final class SHA384withRSA extends EvpSignature {
    SHA384withRSA(final AmazonCorrettoCryptoProvider provider) {
      super(provider, EvpKeyType.RSA, RSA_PKCS1_PADDING, "sha384");
    }
  }

  static final class SHA512withRSA extends EvpSignature {
    SHA512withRSA(final AmazonCorrettoCryptoProvider provider) {
      super(provider, EvpKeyType.RSA, RSA_PKCS1_PADDING, "sha512");
    }
  }

  static final class RSASSA_PSS extends EvpSignature {
    RSASSA_PSS(final AmazonCorrettoCryptoProvider provider) {
      super(provider, EvpKeyType.RSA, RSA_PKCS1_PSS_PADDING, null);
    }
  }

  static final class SHA1withECDSA extends EvpSignature {
    SHA1withECDSA(final AmazonCorrettoCryptoProvider provider) {
      super(provider, EvpKeyType.EC, 0, "sha1");
    }
  }

  static final class SHA224withECDSA extends EvpSignature {
    SHA224withECDSA(final AmazonCorrettoCryptoProvider provider) {
      super(provider, EvpKeyType.EC, 0, "sha224");
    }
  }

  static final class SHA256withECDSA extends EvpSignature {
    SHA256withECDSA(final AmazonCorrettoCryptoProvider provider) {
      super(provider, EvpKeyType.EC, 0, "sha256");
    }
  }

  static final class SHA384withECDSA extends EvpSignature {
    SHA384withECDSA(final AmazonCorrettoCryptoProvider provider) {
      super(provider, EvpKeyType.EC, 0, "sha384");
    }
  }

  static final class SHA512withECDSA extends EvpSignature {
    SHA512withECDSA(final AmazonCorrettoCryptoProvider provider) {
      super(provider, EvpKeyType.EC, 0, "sha512");
    }
  }
}<|MERGE_RESOLUTION|>--- conflicted
+++ resolved
@@ -385,22 +385,6 @@
       // referesh signing and verifying buffer closures now that we've updated PSS params
       signingBuffer = getSigningBuffer();
       verifyingBuffer = getVerifyingBuffer();
-<<<<<<< HEAD
-    }
-  }
-
-  protected boolean isBufferEmpty() {
-    return signingBuffer.size() == 0 && verifyingBuffer.size() == 0;
-  }
-
-  @Override
-  protected synchronized byte[] engineSign() throws SignatureException {
-    ensureInitialized(true);
-    try {
-      return maybeConvertSignatureToReturn(signingBuffer.doFinal());
-    } finally {
-      engineReset();
-=======
     }
   }
 
@@ -436,52 +420,19 @@
       signingBuffer.update(src, offset, length);
     } else {
       verifyingBuffer.update(src, offset, length);
->>>>>>> 41145986
-    }
-  }
-
-  @Override
-<<<<<<< HEAD
-  protected synchronized void engineUpdate(final byte val) throws SignatureException {
-    ensureInitialized(null);
-    if (signMode) {
-      signingBuffer.update(val);
-    } else {
-      verifyingBuffer.update(val);
-=======
+    }
+  }
+
+  @Override
   protected synchronized void engineUpdate(final ByteBuffer input) {
     if (signMode) {
       signingBuffer.update(input);
     } else {
       verifyingBuffer.update(input);
->>>>>>> 41145986
-    }
-  }
-
-  @Override
-<<<<<<< HEAD
-  protected synchronized void engineUpdate(final byte[] src, final int offset, final int length)
-      throws SignatureException {
-    ensureInitialized(null);
-    if (signMode) {
-      signingBuffer.update(src, offset, length);
-    } else {
-      verifyingBuffer.update(src, offset, length);
-    }
-  }
-
-  @Override
-  protected synchronized void engineUpdate(final ByteBuffer input) {
-    if (signMode) {
-      signingBuffer.update(input);
-    } else {
-      verifyingBuffer.update(input);
-    }
-  }
-
-  @Override
-=======
->>>>>>> 41145986
+    }
+  }
+
+  @Override
   protected synchronized boolean engineVerify(final byte[] sigBytes) throws SignatureException {
     return engineVerify(sigBytes, 0, sigBytes.length);
   }
@@ -490,22 +441,6 @@
   protected synchronized boolean engineVerify(final byte[] sigBytes, final int off, final int len)
       throws SignatureException {
     ensureInitialized(false);
-<<<<<<< HEAD
-    byte[] tempSig = maybeConvertSignatureToVerify(sigBytes, off, len);
-    final byte[] finalSigBytes;
-    final int finalOff;
-    final int finalLen;
-    if (tempSig != null) {
-      finalSigBytes = tempSig;
-      finalOff = 0;
-      finalLen = finalSigBytes.length;
-    } else {
-      finalSigBytes = sigBytes;
-      finalOff = off;
-      finalLen = len;
-    }
-    try {
-=======
     try {
       byte[] tempSig = maybeConvertSignatureToVerify(sigBytes, off, len);
       final byte[] finalSigBytes;
@@ -521,7 +456,6 @@
         finalLen = len;
       }
       sniffTest(finalSigBytes, finalOff, finalLen);
->>>>>>> 41145986
       return verifyingBuffer
           .withDoFinal((ctx) -> verifyFinish(ctx.take(), finalSigBytes, finalOff, finalLen))
           .withSinglePass(
