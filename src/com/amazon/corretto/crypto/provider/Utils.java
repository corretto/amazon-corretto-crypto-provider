// Copyright Amazon.com Inc. or its affiliates. All Rights Reserved.
// SPDX-License-Identifier: Apache-2.0

package com.amazon.corretto.crypto.provider;

import java.nio.ByteBuffer;
import java.security.GeneralSecurityException;
import java.security.InvalidKeyException;
import java.security.Key;
import java.security.KeyFactory;
import java.security.MessageDigest;
import java.security.NoSuchAlgorithmException;
import java.security.PrivateKey;
import java.security.PublicKey;
import java.security.spec.InvalidKeySpecException;
import java.security.spec.PKCS8EncodedKeySpec;
import java.security.spec.X509EncodedKeySpec;
import java.util.Arrays;
import java.util.EnumSet;

import javax.crypto.Cipher;
import javax.crypto.Mac;
import javax.crypto.SecretKey;
import javax.crypto.spec.SecretKeySpec;

/**
 * Miscellaneous utility methods.
 */
final class Utils {
    private Utils() {
        // Prevent instantiation
    }
    static final byte[] EMPTY_ARRAY = new byte[0];

    /**
     * Returns the difference between the native pointers of a and b. That is, if overlap > 0, then
     * a.get(overlap) == b.get(0), and if overlap < 0, then b.get(-overlap) == a.get(0).
     *
     * If the buffers do not overlap, or if one of the arguments is not a direct byte buffer, returns a value greater
     * than Integer.MAX_VALUE.
     *
     * @param a
     * @param b
     * @return
     */
    static native long getNativeBufferOffset(ByteBuffer a, ByteBuffer b);

    /**
     * Returns false if the two bytebuffers given definitely don't overlap; true if they do overlap, or if we're unable
     * to determine whether they overlap. Unfortunately it's not possible to determine whether certain bytebuffers
     * overlap (notably, if one buffer is a RO buffer and the other is an array-backed buffer, we cannot check for
     * overlap without empirically modifying the array-backed buffer).
     *
     * Overlap is determined based on buffer position and limit.
     */
    static boolean buffersMaybeOverlap(ByteBuffer a, ByteBuffer b) {
        boolean directA = a.isDirect();
        boolean directB = b.isDirect();
        boolean arrayA = a.hasArray();
        boolean arrayB = b.hasArray();

        if ((directA || directB) && (directA != directB)) {
            // One is direct and the other isn't; there can be no overlap
            return false;
        }

        if (directA && directB) {
            // By slicing the buffers, we can avoid having to think about the native pointer and position(); the
            // position will simply be added into the native pointer.

            // This will also allow getNativeBufferOffset to fully determine whether the buffers overlap in native code,
            // by factoring the limit() into the buffer capacity.
            return getNativeBufferOffset(a.slice(), b.slice()) <= Integer.MAX_VALUE;
        }

        // At this point we'll need to check array() and arrayOffset(), but to do this we need both to hasArray().
        if (!(arrayA && arrayB)) {
            // One doesn't hasArray, so we're prevented from checking for overlap. Return true to assume overlap.
            return true;
        }

        if (a.array() != b.array()) {
            // different arrays, so no overlap
            return false;
        }

        // Same array, check for overlap within array
        long a_offset = (long)a.arrayOffset() + (long)a.position();
        long b_offset = (long)b.arrayOffset() + (long)b.position();

        if (a_offset > b_offset) {
            return b_offset + (long) b.limit() > a_offset;
        } else {
            return a_offset + (long) a.limit() > b_offset;
        }
    }

    /**
     * Returns true if a length-bytes region after offset o1 in a1 overlaps with a length-bytes region after offset
     * o2 in a2.
     */
    static boolean arraysOverlap(byte[] a1, int o1, byte[] a2, int o2, int length) {
        // We can't delegate to byffersMaybeOverlap directly as the length may be too long for one of the two input
        // arrays

        if (a1 != a2) return false;

        if (o1 > o2) {
            // swap the two arrays to simplify logic
            return arraysOverlap(a2, o2, a1, o1, length);
        }

        return (long)o1 + length > (long)o2;
    }

    static byte[] encodeForWrapping(final AmazonCorrettoCryptoProvider provider, final Key key) throws InvalidKeyException {
        try {
            final byte[] encoded;
            if (key instanceof SecretKey) {
                encoded = key.getEncoded();
            } else if (key instanceof PublicKey) {
                final KeyFactory factory = getKeyFactory(provider, key.getAlgorithm());
                encoded = factory.getKeySpec(key, X509EncodedKeySpec.class).getEncoded();
            } else if (key instanceof PrivateKey) {
                final KeyFactory factory = getKeyFactory(provider, key.getAlgorithm());
                encoded = factory.getKeySpec(key, PKCS8EncodedKeySpec.class).getEncoded();
            } else {
                throw new InvalidKeyException("Key does not implement SecretKey, PublicKey, or PrivateKey");
            }
            if (encoded == null || encoded.length == 0) {
                throw new InvalidKeyException("Could not obtain encoded key");
            }
            return encoded;
        } catch (final InvalidKeySpecException | NoSuchAlgorithmException ex) {
            throw new InvalidKeyException("Wrapping failed", ex);
        }
    }

    static Key buildUnwrappedKey(final AmazonCorrettoCryptoProvider provider, final byte[] rawKey, final String algorithm, final int keyType)
            throws NoSuchAlgorithmException, InvalidKeySpecException {
        switch (keyType) {
            case Cipher.SECRET_KEY:
                return buildUnwrappedSecretKey(rawKey, algorithm);
            case Cipher.PUBLIC_KEY:
                return buildUnwrappedPublicKey(provider, rawKey, algorithm);
            case Cipher.PRIVATE_KEY:
                return buildUnwrappedPrivateKey(provider, rawKey, algorithm);
            default:
                throw new IllegalArgumentException("Unexpected key type: " + keyType);
        }
    }

    static SecretKey buildUnwrappedSecretKey(final byte[] rawKey, final String algorithm) {
        return new SecretKeySpec(rawKey, algorithm);
    }

    static PublicKey buildUnwrappedPublicKey(final AmazonCorrettoCryptoProvider provider, final byte[] rawKey, final String algorithm)
            throws NoSuchAlgorithmException,
            InvalidKeySpecException {
        final KeyFactory kf = getKeyFactory(provider, algorithm);
        return kf.generatePublic(new X509EncodedKeySpec(rawKey));
    }

    static PrivateKey buildUnwrappedPrivateKey(final AmazonCorrettoCryptoProvider provider, final byte[] rawKey, final String algorithm)
            throws NoSuchAlgorithmException,
            InvalidKeySpecException {
        final KeyFactory kf = getKeyFactory(provider, algorithm);
        return kf.generatePrivate(new PKCS8EncodedKeySpec(rawKey));
    }

    static byte[] xor(final byte[] a, final byte[] b) {
        if (a.length != b.length) {
            throw new IllegalArgumentException("arrays must be the same length");
        }
        final byte[] result = new byte[a.length];
        for (int x = 0; x < a.length; x++) {
            result[x] = (byte) (a[x] ^ b[x]);
        }
        return result;
    }

    static byte[] decodeHex(String hex) {
        if (hex.length() % 2 != 0) {
            throw new IllegalArgumentException("Input length must be even");
        }
        byte[] result = new byte[hex.length() / 2];
        for (int x = 0; x < hex.length() / 2; x++) {
            result[x] = (byte) Integer.parseInt(hex.substring(2 * x, 2 * x + 2), 16);
        }
        return result;
    }

    private static void assertArrayEquals(String message, byte[] expected, byte[] actual) {
        if (!Arrays.equals(expected, actual)) {
            throw new AssertionError("Arrays do not match: " + message);
        }
    }

    public static void testMac(Mac mac, SecretKey key, byte[] message, byte[] expected) throws GeneralSecurityException {
        mac.init(key);
        final int[] lengths = new int[] { 1, 3, 4, 7, 8, 16, 32, 48, 64, 128, 256 };
        final String alg = mac.getAlgorithm();
        assertArrayEquals(alg, expected, mac.doFinal(message));
        for (int x = 0; x < message.length; x++) {
            mac.update(message[x]);
        }
        assertArrayEquals(alg + "-Byte", expected, mac.doFinal());
        for (final int length : lengths) {
            for (int x = 0; x < message.length; x += length) {
                final int len = x + length > message.length ? message.length - x : length;
                mac.update(message, x, len);
            }
            assertArrayEquals(alg + "-" + length, expected, mac.doFinal());
        }

        // Byte buffer wrapping
        mac.update(ByteBuffer.wrap(message));
        assertArrayEquals(alg + "-ByteBuffer-Wrap", expected, mac.doFinal());

        for (final int length : lengths) {
            for (int x = 0; x < message.length; x += length) {
                final int len = x + length > message.length ? message.length - x : length;
                mac.update(ByteBuffer.wrap(message, x, len));
            }
            assertArrayEquals(alg + "-ByteBuffer-Wrap-" + length, expected, mac.doFinal());
        }

        // Byte buffer wrapping, read-only
        mac.update(ByteBuffer.wrap(message).asReadOnlyBuffer());
        assertArrayEquals(alg + "-ByteBuffer-Wrap-RO", expected, mac.doFinal());

        for (final int length : lengths) {
            for (int x = 0; x < message.length; x += length) {
                final int len = x + length > message.length ? message.length - x : length;
                mac.update(ByteBuffer.wrap(message, x, len).asReadOnlyBuffer());
            }
            assertArrayEquals(alg + "-ByteBuffer-Wrap-RO-" + length, expected, mac.doFinal());
        }

        // Byte buffer non-direct
        ByteBuffer bbuff = ByteBuffer.allocate(message.length);
        bbuff.put(message);
        bbuff.flip();
        mac.update(bbuff);
        assertArrayEquals(alg + "-ByteBuffer-NonDirect", expected, mac.doFinal());

        for (final int length : lengths) {
            bbuff = ByteBuffer.allocate(length);
            for (int x = 0; x < message.length; x += length) {
                final int len = x + length > message.length ? message.length - x : length;
                bbuff.clear();
                bbuff.put(message, x, len);
                bbuff.flip();
                mac.update(bbuff);
            }
            assertArrayEquals(alg + "-ByteBuffer-NonDirect-" + length, expected, mac.doFinal());
        }

        // Byte buffer direct
        bbuff = ByteBuffer.allocateDirect(message.length);
        bbuff.put(message);
        bbuff.flip();
        mac.update(bbuff);
        assertArrayEquals(alg + "-ByteBuffer-Direct", expected, mac.doFinal());

        for (final int length : lengths) {
            bbuff = ByteBuffer.allocateDirect(length);
            for (int x = 0; x < message.length; x += length) {
                final int len = x + length > message.length ? message.length - x : length;
                bbuff.clear();
                bbuff.put(message, x, len);
                bbuff.flip();
                mac.update(bbuff);
            }
            assertArrayEquals(alg + "-ByteBuffer-Direct-" + length, expected, mac.doFinal());
        }

        // Byte buffer direct, read-only
        bbuff = ByteBuffer.allocateDirect(message.length);
        bbuff.put(message);
        bbuff.flip();
        mac.update(bbuff.asReadOnlyBuffer());
        assertArrayEquals(alg + "-ByteBuffer-Direct", expected, mac.doFinal());

        for (final int length : lengths) {
            bbuff = ByteBuffer.allocateDirect(length);
            for (int x = 0; x < message.length; x += length) {
                final int len = x + length > message.length ? message.length - x : length;
                bbuff.clear();
                bbuff.put(message, x, len);
                bbuff.flip();
                mac.update(bbuff.asReadOnlyBuffer());
            }
            assertArrayEquals(alg + "-ByteBuffer-Direct-" + length, expected, mac.doFinal());
        }
    }

    public static void testDigest(MessageDigest md, byte[] message, byte[] expected) {
        final int[] lengths = new int[] { 1, 3, 4, 7, 8, 16, 32, 48, 64, 128, 256 };
        final String alg = md.getAlgorithm();
        assertArrayEquals(alg, expected, md.digest(message));
        for (int x = 0; x < message.length; x++) {
            md.update(message[x]);
        }
        assertArrayEquals(alg + "-Byte", expected, md.digest());
        for (final int length : lengths) {
            for (int x = 0; x < message.length; x += length) {
                final int len = x + length > message.length ? message.length - x : length;
                md.update(message, x, len);
            }
            assertArrayEquals(alg + "-" + length, expected, md.digest());
        }

        // Byte buffer wrapping
        md.update(ByteBuffer.wrap(message));
        assertArrayEquals(alg + "-ByteBuffer-Wrap", expected, md.digest());

        for (final int length : lengths) {
            for (int x = 0; x < message.length; x += length) {
                final int len = x + length > message.length ? message.length - x : length;
                md.update(ByteBuffer.wrap(message, x, len));
            }
            assertArrayEquals(alg + "-ByteBuffer-Wrap-" + length, expected, md.digest());
        }

        // Byte buffer wrapping, read-only
        md.update(ByteBuffer.wrap(message).asReadOnlyBuffer());
        assertArrayEquals(alg + "-ByteBuffer-Wrap-RO", expected, md.digest());

        for (final int length : lengths) {
            for (int x = 0; x < message.length; x += length) {
                final int len = x + length > message.length ? message.length - x : length;
                md.update(ByteBuffer.wrap(message, x, len).asReadOnlyBuffer());
            }
            assertArrayEquals(alg + "-ByteBuffer-Wrap-RO-" + length, expected, md.digest());
        }

        // Byte buffer non-direct
        ByteBuffer bbuff = ByteBuffer.allocate(message.length);
        bbuff.put(message);
        bbuff.flip();
        md.update(bbuff);
        assertArrayEquals(alg + "-ByteBuffer-NonDirect", expected, md.digest());

        for (final int length : lengths) {
            bbuff = ByteBuffer.allocate(length);
            for (int x = 0; x < message.length; x += length) {
                final int len = x + length > message.length ? message.length - x : length;
                bbuff.clear();
                bbuff.put(message, x, len);
                bbuff.flip();
                md.update(bbuff);
            }
            assertArrayEquals(alg + "-ByteBuffer-NonDirect-" + length, expected, md.digest());
        }

        // Byte buffer direct
        bbuff = ByteBuffer.allocateDirect(message.length);
        bbuff.put(message);
        bbuff.flip();
        md.update(bbuff);
        assertArrayEquals(alg + "-ByteBuffer-Direct", expected, md.digest());

        for (final int length : lengths) {
            bbuff = ByteBuffer.allocateDirect(length);
            for (int x = 0; x < message.length; x += length) {
                final int len = x + length > message.length ? message.length - x : length;
                bbuff.clear();
                bbuff.put(message, x, len);
                bbuff.flip();
                md.update(bbuff);
            }
            assertArrayEquals(alg + "-ByteBuffer-Direct-" + length, expected, md.digest());
        }

        // Byte buffer direct, read-only
        bbuff = ByteBuffer.allocateDirect(message.length);
        bbuff.put(message);
        bbuff.flip();
        md.update(bbuff.asReadOnlyBuffer());
        assertArrayEquals(alg + "-ByteBuffer-Direct", expected, md.digest());

        for (final int length : lengths) {
            bbuff = ByteBuffer.allocateDirect(length);
            for (int x = 0; x < message.length; x += length) {
                final int len = x + length > message.length ? message.length - x : length;
                bbuff.clear();
                bbuff.put(message, x, len);
                bbuff.flip();
                md.update(bbuff.asReadOnlyBuffer());
            }
            assertArrayEquals(alg + "-ByteBuffer-Direct-" + length, expected, md.digest());
        }
    }

    private static final ByteBuffer ZERO_BYTE_BUF = ByteBuffer.allocate(8192).asReadOnlyBuffer();

    /**
     * Clears (zeros) all data in the buffer. Disregards position and limit; the entire capacity of the buffer will be
     * erased.
     * @param buffer
     */
    static void zeroByteBuffer(ByteBuffer buffer) {
        buffer = buffer.duplicate();
        buffer.clear();

        while (buffer.hasRemaining()) {
            ByteBuffer src = ZERO_BYTE_BUF.duplicate();
            src.limit(Math.min(src.remaining(), buffer.remaining()));

            buffer.put(src);
        }
    }

<<<<<<< HEAD
    private static KeyFactory getKeyFactory(AmazonCorrettoCryptoProvider provider, String algorithm) throws NoSuchAlgorithmException {
        // Manual listing of supported algorithms for fast-path KeyFactory creation
        switch (algorithm) {
            case "RSA":
                return provider.getKeyFactory(EvpKeyType.RSA);
            case "DH":
                return provider.getKeyFactory(EvpKeyType.DH);
            case "DSA":
                return provider.getKeyFactory(EvpKeyType.DSA);
            case "EC":
                return provider.getKeyFactory(EvpKeyType.EC);
            default:
                return KeyFactory.getInstance(algorithm);
=======
    static <E extends Enum<E>> void optionsFromProperty(
        final Class<E> clazz, final EnumSet<E> set, final String propertyName) {
        final String propertyValue = Loader.getProperty(propertyName, "");
        if (propertyValue.equalsIgnoreCase("help")) {
            System.err.format("Valid values for %s%s are: %s or ALL",
                Loader.PROPERTY_BASE, propertyName, EnumSet.allOf(clazz));
        }
        final String[] extraCheckOptions = propertyValue.split(",");
        for (final String check : extraCheckOptions) {
            if (check.equalsIgnoreCase("all")) {
                set.addAll(EnumSet.allOf(clazz));
                break;
            }
            try {
                final E value = Enum.valueOf(clazz, check.toUpperCase());
                if (value != null) {
                    set.add(value);
                }
            } catch (Exception ex) {
                // Ignore
            }
>>>>>>> 80b3fa91
        }
    }
}
<|MERGE_RESOLUTION|>--- conflicted
+++ resolved
@@ -412,7 +412,6 @@
         }
     }
 
-<<<<<<< HEAD
     private static KeyFactory getKeyFactory(AmazonCorrettoCryptoProvider provider, String algorithm) throws NoSuchAlgorithmException {
         // Manual listing of supported algorithms for fast-path KeyFactory creation
         switch (algorithm) {
@@ -426,7 +425,9 @@
                 return provider.getKeyFactory(EvpKeyType.EC);
             default:
                 return KeyFactory.getInstance(algorithm);
-=======
+        }
+    }
+
     static <E extends Enum<E>> void optionsFromProperty(
         final Class<E> clazz, final EnumSet<E> set, final String propertyName) {
         final String propertyValue = Loader.getProperty(propertyName, "");
@@ -448,7 +449,6 @@
             } catch (Exception ex) {
                 // Ignore
             }
->>>>>>> 80b3fa91
         }
     }
 }
