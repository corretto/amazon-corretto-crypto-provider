--- conflicted
+++ resolved
@@ -8,60 +8,12 @@
 class EvpSignatureRaw extends EvpSignatureBase {
   private AccessibleByteArrayOutputStream buffer =
       new AccessibleByteArrayOutputStream(64, 1024 * 1024);
-<<<<<<< HEAD
-=======
   private final boolean preHash_;
->>>>>>> 41145986
 
   private EvpSignatureRaw(
       final AmazonCorrettoCryptoProvider provider,
       final EvpKeyType keyType,
       final int paddingType) {
-<<<<<<< HEAD
-    super(provider, keyType, paddingType, 0 /* No digest */);
-  }
-
-  @Override
-  protected void engineReset() {
-    buffer.reset();
-  }
-
-  @Override
-  protected void engineUpdate(final byte b) throws SignatureException {
-    buffer.write(b & 0xFF);
-  }
-
-  @Override
-  protected void engineUpdate(final byte[] b, final int off, final int len)
-      throws SignatureException {
-    buffer.write(b, off, len);
-  }
-
-  @Override
-  protected void engineUpdate(final ByteBuffer input) {
-    buffer.write(input);
-  }
-
-  @Override
-  protected byte[] engineSign() throws SignatureException {
-    try {
-      return key_.use(
-          ptr -> signRaw(ptr, paddingType_, 0, 0, buffer.getDataBuffer(), 0, buffer.size()));
-    } finally {
-      engineReset();
-    }
-  }
-
-  @Override
-  protected boolean engineVerify(final byte[] sigBytes) throws SignatureException {
-    return engineVerify(sigBytes, 0, sigBytes.length);
-  }
-
-  @Override
-  protected boolean engineVerify(final byte[] sigBytes, final int offset, final int length)
-      throws SignatureException {
-    try {
-=======
     this(provider, keyType, paddingType, false);
   }
 
@@ -118,16 +70,12 @@
     try {
       ensureInitialized(false);
       sniffTest(sigBytes, offset, length);
->>>>>>> 41145986
       return key_.use(
           ptr ->
               verifyRaw(
                   ptr,
                   paddingType_,
-<<<<<<< HEAD
-=======
                   preHash_,
->>>>>>> 41145986
                   0,
                   0,
                   buffer.getDataBuffer(),
@@ -140,38 +88,6 @@
       engineReset();
     }
   }
-<<<<<<< HEAD
-
-  protected boolean isBufferEmpty() {
-    return buffer.size() == 0;
-  }
-
-  private static native byte[] signRaw(
-      long privateKey,
-      int paddingType,
-      long mgfMd,
-      int saltLen,
-      byte[] message,
-      int offset,
-      int length);
-
-  private static native boolean verifyRaw(
-      long publicKey,
-      int paddingType,
-      long mgfMd,
-      int saltLen,
-      byte[] message,
-      int offset,
-      int length,
-      byte[] signature,
-      int sigOffset,
-      int sigLength)
-      throws SignatureException;
-
-  static final class NONEwithECDSA extends EvpSignatureRaw {
-    NONEwithECDSA(AmazonCorrettoCryptoProvider provider) {
-      super(provider, EvpKeyType.EC, 0);
-=======
 
   protected boolean isBufferEmpty() {
     return buffer.size() == 0;
@@ -222,7 +138,6 @@
   static final class MLDSAExtMu extends EvpSignatureRaw {
     MLDSAExtMu(final AmazonCorrettoCryptoProvider provider) {
       super(provider, EvpKeyType.MLDSA, 0, /*preHash*/ true);
->>>>>>> 41145986
     }
   }
 }