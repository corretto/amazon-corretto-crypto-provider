// Copyright Amazon.com Inc. or its affiliates. All Rights Reserved.
// SPDX-License-Identifier: Apache-2.0
package com.amazon.corretto.crypto.provider;

import com.amazon.corretto.crypto.provider.EvpKey.CanDerivePublicKey;
import java.math.BigInteger;
import java.security.interfaces.ECPrivateKey;

class EvpEcPrivateKey extends EvpEcKey implements ECPrivateKey, CanDerivePublicKey<EvpEcPublicKey> {
  private static final long serialVersionUID = 1;

  private static native byte[] getPrivateValue(long ptr);

  protected volatile BigInteger s;

  EvpEcPrivateKey(final long ptr) {
    this(new InternalKey(ptr));
  }

  EvpEcPrivateKey(final InternalKey key) {
    super(key, false);
  }

  @Override
  public EvpEcPublicKey getPublicKey() {
<<<<<<< HEAD
    ephemeral =
        false; // Once our internal key could be elsewhere, we can no longer safely release it when
    // done
    return new EvpEcPublicKey(internalKey);
=======
    // Once our internal key could be elsewhere, we can no longer safely release it when done
    ephemeral = false;
    sharedKey = true;
    final EvpEcPublicKey result = new EvpEcPublicKey(internalKey);
    result.sharedKey = true;
    return result;
>>>>>>> 41145986
  }

  @Override
  public BigInteger getS() {
    BigInteger result = s;
    if (result == null) {
      synchronized (this) {
        result = s;
        if (result == null) {
          result = nativeBN(EvpEcPrivateKey::getPrivateValue);
          s = result;
        }
      }
    }
    return result;
  }

  @Override
  protected synchronized void destroyJavaState() {
    super.destroyJavaState();
    s = null;
  }
}<|MERGE_RESOLUTION|>--- conflicted
+++ resolved
@@ -23,19 +23,12 @@
 
   @Override
   public EvpEcPublicKey getPublicKey() {
-<<<<<<< HEAD
-    ephemeral =
-        false; // Once our internal key could be elsewhere, we can no longer safely release it when
-    // done
-    return new EvpEcPublicKey(internalKey);
-=======
     // Once our internal key could be elsewhere, we can no longer safely release it when done
     ephemeral = false;
     sharedKey = true;
     final EvpEcPublicKey result = new EvpEcPublicKey(internalKey);
     result.sharedKey = true;
     return result;
->>>>>>> 41145986
   }
 
   @Override
