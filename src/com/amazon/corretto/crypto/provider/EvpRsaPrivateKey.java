// Copyright Amazon.com Inc. or its affiliates. All Rights Reserved.
// SPDX-License-Identifier: Apache-2.0
package com.amazon.corretto.crypto.provider;

import java.math.BigInteger;
import java.security.interfaces.RSAPrivateKey;

class EvpRsaPrivateKey extends EvpRsaKey implements RSAPrivateKey {
  private static final long serialVersionUID = 1;

  private static native byte[] encodeRsaPrivateKey(long ptr);

  protected volatile BigInteger privateExponent;

  protected static native byte[] getPrivateExponent(long ptr);

  EvpRsaPrivateKey(final long ptr) {
    this(new InternalKey(ptr));
  }

  EvpRsaPrivateKey(final InternalKey key) {
    super(key, false);
  }

  @Override
  public BigInteger getPrivateExponent() {
    BigInteger result = privateExponent;
    if (result == null) {
      synchronized (this) {
        result = privateExponent;
        if (result == null) {
          result = nativeBN(EvpRsaPrivateKey::getPrivateExponent);
          privateExponent = result;
        }
      }
    }

    return result;
  }

  @Override
  protected synchronized void destroyJavaState() {
    super.destroyJavaState();
    privateExponent = null;
  }

  @Override
  protected byte[] internalGetEncoded() {
    // RSA private keys in Java may lack CRT parameters and thus need custom serialization
<<<<<<< HEAD
=======
    assertNotDestroyed();
>>>>>>> 41145986
    byte[] result = encoded;
    if (result == null) {
      synchronized (this) {
        result = encoded;
        if (result == null) {
          result = use(EvpRsaPrivateKey::encodeRsaPrivateKey);
          encoded = result;
        }
      }
    }
    return result;
  }
}<|MERGE_RESOLUTION|>--- conflicted
+++ resolved
@@ -47,10 +47,7 @@
   @Override
   protected byte[] internalGetEncoded() {
     // RSA private keys in Java may lack CRT parameters and thus need custom serialization
-<<<<<<< HEAD
-=======
     assertNotDestroyed();
->>>>>>> 41145986
     byte[] result = encoded;
     if (result == null) {
       synchronized (this) {
